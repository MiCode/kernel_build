--- conflicted
+++ resolved
@@ -603,8 +603,6 @@
 
 $(call add-clean-step, rm -rf $(PRODUCT_OUT)/system/lib*)
 
-<<<<<<< HEAD
-=======
 # Clean up old testcase files
 $(call add-clean-step, rm -rf $(TARGET_OUT_TESTCASES)/*)
 $(call add-clean-step, rm -rf $(HOST_OUT_TESTCASES)/*)
@@ -615,7 +613,6 @@
 
 # Clean up old location of system_other.avbpubkey
 $(call add-clean-step, rm -rf $(PRODUCT_OUT)/system/etc/security/avb/)
->>>>>>> 6ba7b178
 # ************************************************
 # NEWER CLEAN STEPS MUST BE AT THE END OF THE LIST
 # ************************************************