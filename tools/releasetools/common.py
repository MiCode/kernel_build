--- conflicted
+++ resolved
@@ -479,7 +479,6 @@
       try:
         return self.GetBuildProp("ro.build.fingerprint")
       except ExternalError:
-<<<<<<< HEAD
         # TODO(b/144101993): revert this change when bug fixed.
         try:
           return "{}/{}/{}:{}/{}/{}:{}/{}".format(
@@ -493,17 +492,6 @@
               self.GetBuildProp("ro.build.tags"))
         except ExternalError:
           return self.GetVendorBuildProp("ro.vendor.build.fingerprint")
-=======
-        return "{}/{}/{}:{}/{}/{}:{}/{}".format(
-            self.GetBuildProp("ro.product.brand"),
-            self.GetBuildProp("ro.product.name"),
-            self.GetBuildProp("ro.product.device"),
-            self.GetBuildProp("ro.build.version.release"),
-            self.GetBuildProp("ro.build.id"),
-            self.GetBuildProp("ro.build.version.incremental"),
-            self.GetBuildProp("ro.build.type"),
-            self.GetBuildProp("ro.build.tags"))
->>>>>>> 7b319245
     return "%s/%s/%s:%s" % (
         self.GetOemProperty("ro.product.brand"),
         self.GetOemProperty("ro.product.name"),
@@ -985,15 +973,12 @@
 
   RunAndCheckOutput(cmd)
 
-<<<<<<< HEAD
-=======
   if OPTIONS.aftl_server is not None:
     # Ensure the other AFTL parameters are set as well.
     assert OPTIONS.aftl_key_path is not None, 'No AFTL key provided.'
     assert OPTIONS.aftl_manufacturer_key_path is not None, 'No AFTL manufacturer key provided.'
     assert OPTIONS.aftl_signer_helper is not None, 'No AFTL signer helper provided.'
     # AFTL inclusion proof generation code will go here.
->>>>>>> 7b319245
 
 def _MakeRamdisk(sourcedir, fs_config_file=None):
   ramdisk_img = tempfile.NamedTemporaryFile()
@@ -1845,12 +1830,8 @@
          "java_path=", "java_args=", "public_key_suffix=",
          "private_key_suffix=", "boot_signer_path=", "boot_signer_args=",
          "verity_signer_path=", "verity_signer_args=", "device_specific=",
-<<<<<<< HEAD
-         "extra=", "logfile="] +
-=======
          "extra=", "logfile=", "aftl_server=", "aftl_key_path=",
          "aftl_manufacturer_key_path=", "aftl_signer_helper="] +
->>>>>>> 7b319245
         list(extra_long_opts))
   except getopt.GetoptError as err:
     Usage(docstring)
