--- conflicted
+++ resolved
@@ -1058,31 +1058,10 @@
     self._WriteUpdate(script, output_zip)
 
   def WriteVerifyScript(self, script):
+    partition = self.partition
     if not self.src:
-      script.Print("Image %s will be patched unconditionally." % (self.partition,))
+      script.Print("Image %s will be patched unconditionally." % (partition,))
     else:
-<<<<<<< HEAD
-      if self.check_first_block:
-        self._CheckFirstBlock(script)
-
-      script.AppendExtra('if range_sha1("%s", "%s") == "%s" then' %
-                         (self.device, self.src.care_map.to_string_raw(),
-                          self.src.TotalSha1()))
-      script.Print("Verified %s image..." % (self.partition,))
-      # Abort the OTA update if it doesn't support resumable OTA (i.e. version<3)
-      # and the checksum doesn't match the one in the source partition.
-      if self.version < 3:
-        script.AppendExtra(('else\n'
-                            '  abort("%s partition has unexpected contents");\n'
-                            'endif;') % (self.partition))
-      else:
-        script.AppendExtra(('else\n'
-                            '  (range_sha1("%s", "%s") == "%s") ||\n'
-                            '  abort("%s partition has unexpected contents");\n'
-                            'endif;') %
-                           (self.device, self.tgt.care_map.to_string_raw(),
-                            self.tgt.TotalSha1(), self.partition))
-=======
       if self.version >= 3:
         script.AppendExtra(('if block_image_verify("%s", '
                             'package_extract_file("%s.transfer.list"), '
@@ -1111,7 +1090,6 @@
       # b) If version >= 3, it won't even reach here.
       script.AppendExtra(('abort("%s partition has unexpected contents");\n'
                           'endif;') % (partition,))
->>>>>>> 6502ae93
 
   def _WriteUpdate(self, script, output_zip):
     partition = self.partition
@@ -1129,27 +1107,24 @@
             (self.device, partition, partition, partition))
     script.AppendExtra(script._WordWrap(call))
 
+  def _HashBlocks(self, source, ranges):
+    data = source.ReadRangeSet(ranges)
+    ctx = sha1()
+
+    for p in data:
+      ctx.update(p)
+
+    return ctx.hexdigest()
+
   def _CheckFirstBlock(self, script):
     r = RangeSet((0, 1))
-<<<<<<< HEAD
-    h = sha1()
-    for data in self.src.ReadRangeSet(r):
-      h.update(data)
-    h = h.hexdigest()
-=======
     srchash = self._HashBlocks(self.src, r);
->>>>>>> 6502ae93
 
     script.AppendExtra(('(range_sha1("%s", "%s") == "%s") || '
                         'abort("%s has been remounted R/W; '
                         'reflash device to reenable OTA updates");')
-<<<<<<< HEAD
-                       % (self.device, r.to_string_raw(), h, self.device))
-
-=======
                        % (self.device, r.to_string_raw(), srchash,
                           self.device))
->>>>>>> 6502ae93
 
 DataImage = blockimgdiff.DataImage
 
