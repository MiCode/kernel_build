--- conflicted
+++ resolved
@@ -169,7 +169,6 @@
 
 def Run(args, verbose=None, **kwargs):
   """Creates and returns a subprocess.Popen object.
-<<<<<<< HEAD
 
   Args:
     args: The command represented as a list of strings.
@@ -179,17 +178,6 @@
         stdin, etc. stdout and stderr will default to subprocess.PIPE and
         subprocess.STDOUT respectively unless caller specifies any of them.
 
-=======
-
-  Args:
-    args: The command represented as a list of strings.
-    verbose: Whether the commands should be shown. Default to the global
-        verbosity if unspecified.
-    kwargs: Any additional args to be passed to subprocess.Popen(), such as env,
-        stdin, etc. stdout and stderr will default to subprocess.PIPE and
-        subprocess.STDOUT respectively unless caller specifies any of them.
-
->>>>>>> 724451f8
   Returns:
     A subprocess.Popen object.
   """
@@ -1813,11 +1801,7 @@
     self._WriteUpdate(script, output_zip)
 
     if write_verify_script:
-<<<<<<< HEAD
-      self._WritePostInstallVerifyScript(script)
-=======
       self.WritePostInstallVerifyScript(script)
->>>>>>> 724451f8
 
   def WriteStrictVerifyScript(self, script):
     """Verify all the blocks in the care_map, including clobbered blocks.
@@ -1831,19 +1815,11 @@
     ranges = self.tgt.care_map
     ranges_str = ranges.to_string_raw()
     script.AppendExtra(
-<<<<<<< HEAD
-        'range_sha1("%s", "%s") == "%s" && ui_print("    Verified.") || '
-        'ui_print("\\"%s\\" has unexpected contents.");' % (
-            self.device, ranges_str,
-            self.tgt.TotalSha1(include_clobbered_blocks=True),
-            self.device))
-=======
         'range_sha1(%s, "%s") == "%s" && ui_print("    Verified.") || '
         'ui_print("%s has unexpected contents.");' % (
             self.device, ranges_str,
             self.tgt.TotalSha1(include_clobbered_blocks=True),
             self.partition))
->>>>>>> 724451f8
     script.AppendExtra("")
 
   def WriteVerifyScript(self, script, touched_blocks_only=False):
@@ -1868,11 +1844,7 @@
 
       ranges_str = ranges.to_string_raw()
       script.AppendExtra(
-<<<<<<< HEAD
-          'if (range_sha1("%s", "%s") == "%s" || block_image_verify("%s", '
-=======
           'if (range_sha1(%s, "%s") == "%s" || block_image_verify(%s, '
->>>>>>> 724451f8
           'package_extract_file("%s.transfer.list"), "%s.new.dat", '
           '"%s.patch.dat")) then' % (
               self.device, ranges_str, expected_sha1,
@@ -1927,11 +1899,7 @@
     ranges = self.tgt.care_map
     ranges_str = ranges.to_string_raw()
     script.AppendExtra(
-<<<<<<< HEAD
-        'if range_sha1("%s", "%s") == "%s" then' % (
-=======
         'if range_sha1(%s, "%s") == "%s" then' % (
->>>>>>> 724451f8
             self.device, ranges_str,
             self.tgt.TotalSha1(include_clobbered_blocks=True)))
 
@@ -1940,11 +1908,7 @@
     if self.tgt.extended:
       ranges_str = self.tgt.extended.to_string_raw()
       script.AppendExtra(
-<<<<<<< HEAD
-          'if range_sha1("%s", "%s") == "%s" then' % (
-=======
           'if range_sha1(%s, "%s") == "%s" then' % (
->>>>>>> 724451f8
               self.device, ranges_str,
               self._HashZeroBlocks(self.tgt.extended.size())))
       script.Print('Verified the updated %s image.' % (partition,))
