--- conflicted
+++ resolved
@@ -75,13 +75,8 @@
   """
   cmd = ["find", path, "-print"]
   output = common.RunAndCheckOutput(cmd, verbose=False)
-<<<<<<< HEAD
-  # increase by > 4% as number of files and directories is not whole picture.
-  return output.count('\n') * 25 // 24
-=======
   # TODO(b/122328872) Fix estimation algorithm to not need the multiplier.
   return output.count('\n') * 2
->>>>>>> 83da2a07
 
 
 def GetFilesystemCharacteristics(sparse_image_path):
