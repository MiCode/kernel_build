#!/usr/bin/env python
#
# Copyright (C) 2008 The Android Open Source Project
#
# Licensed under the Apache License, Version 2.0 (the "License");
# you may not use this file except in compliance with the License.
# You may obtain a copy of the License at
#
#      http://www.apache.org/licenses/LICENSE-2.0
#
# Unless required by applicable law or agreed to in writing, software
# distributed under the License is distributed on an "AS IS" BASIS,
# WITHOUT WARRANTIES OR CONDITIONS OF ANY KIND, either express or implied.
# See the License for the specific language governing permissions and
# limitations under the License.

"""
Given a target-files zipfile, produces an OTA package that installs that build.
An incremental OTA is produced if -i is given, otherwise a full OTA is produced.

Usage:  ota_from_target_files [options] input_target_files output_ota_package

Common options that apply to both of non-A/B and A/B OTAs

  --downgrade
      Intentionally generate an incremental OTA that updates from a newer build
      to an older one (e.g. downgrading from P preview back to O MR1).
      "ota-downgrade=yes" will be set in the package metadata file. A data wipe
      will always be enforced when using this flag, so "ota-wipe=yes" will also
      be included in the metadata file. The update-binary in the source build
      will be used in the OTA package, unless --binary flag is specified. Please
      also check the comment for --override_timestamp below.

  -i  (--incremental_from) <file>
      Generate an incremental OTA using the given target-files zip as the
      starting build.

  -k  (--package_key) <key>
      Key to use to sign the package (default is the value of
      default_system_dev_certificate from the input target-files's
      META/misc_info.txt, or "build/target/product/security/testkey" if that
      value is not specified).

      For incremental OTAs, the default value is based on the source
      target-file, not the target build.

  --override_timestamp
      Intentionally generate an incremental OTA that updates from a newer build
      to an older one (based on timestamp comparison), by setting the downgrade
      flag in the package metadata. This differs from --downgrade flag, as we
      don't enforce a data wipe with this flag. Because we know for sure this is
      NOT an actual downgrade case, but two builds happen to be cut in a reverse
      order (e.g. from two branches). A legit use case is that we cut a new
      build C (after having A and B), but want to enfore an update path of A ->
      C -> B. Specifying --downgrade may not help since that would enforce a
      data wipe for C -> B update.

      We used to set a fake timestamp in the package metadata for this flow. But
      now we consolidate the two cases (i.e. an actual downgrade, or a downgrade
      based on timestamp) with the same "ota-downgrade=yes" flag, with the
      difference being whether "ota-wipe=yes" is set.

  --wipe_user_data
      Generate an OTA package that will wipe the user data partition when
      installed.

  --retrofit_dynamic_partitions
      Generates an OTA package that updates a device to support dynamic
      partitions (default False). This flag is implied when generating
      an incremental OTA where the base build does not support dynamic
      partitions but the target build does. For A/B, when this flag is set,
      --skip_postinstall is implied.

  --skip_compatibility_check
      Skip adding the compatibility package to the generated OTA package.

  --output_metadata_path
      Write a copy of the metadata to a separate file. Therefore, users can
      read the post build fingerprint without extracting the OTA package.

Non-A/B OTA specific options

  -b  (--binary) <file>
      Use the given binary as the update-binary in the output package, instead
      of the binary in the build's target_files. Use for development only.

  --block
      Generate a block-based OTA for non-A/B device. We have deprecated the
      support for file-based OTA since O. Block-based OTA will be used by
      default for all non-A/B devices. Keeping this flag here to not break
      existing callers.

  -e  (--extra_script) <file>
      Insert the contents of file at the end of the update script.

  --full_bootloader
      Similar to --full_radio. When generating an incremental OTA, always
      include a full copy of bootloader image.

  --full_radio
      When generating an incremental OTA, always include a full copy of radio
      image. This option is only meaningful when -i is specified, because a full
      radio is always included in a full OTA if applicable.

  --log_diff <file>
      Generate a log file that shows the differences in the source and target
      builds for an incremental package. This option is only meaningful when -i
      is specified.

  -o  (--oem_settings) <main_file[,additional_files...]>
      Comma seperated list of files used to specify the expected OEM-specific
      properties on the OEM partition of the intended device. Multiple expected
      values can be used by providing multiple files. Only the first dict will
      be used to compute fingerprint, while the rest will be used to assert
      OEM-specific properties.

  --oem_no_mount
      For devices with OEM-specific properties but without an OEM partition, do
      not mount the OEM partition in the updater-script. This should be very
      rarely used, since it's expected to have a dedicated OEM partition for
      OEM-specific properties. Only meaningful when -o is specified.

  --stash_threshold <float>
      Specify the threshold that will be used to compute the maximum allowed
      stash size (defaults to 0.8).

  -t  (--worker_threads) <int>
      Specify the number of worker-threads that will be used when generating
      patches for incremental updates (defaults to 3).

  --verify
      Verify the checksums of the updated system and vendor (if any) partitions.
      Non-A/B incremental OTAs only.

  -2  (--two_step)
      Generate a 'two-step' OTA package, where recovery is updated first, so
      that any changes made to the system partition are done using the new
      recovery (new kernel, etc.).

A/B OTA specific options

  --include_secondary
      Additionally include the payload for secondary slot images (default:
      False). Only meaningful when generating A/B OTAs.

      By default, an A/B OTA package doesn't contain the images for the
      secondary slot (e.g. system_other.img). Specifying this flag allows
      generating a separate payload that will install secondary slot images.

      Such a package needs to be applied in a two-stage manner, with a reboot
      in-between. During the first stage, the updater applies the primary
      payload only. Upon finishing, it reboots the device into the newly updated
      slot. It then continues to install the secondary payload to the inactive
      slot, but without switching the active slot at the end (needs the matching
      support in update_engine, i.e. SWITCH_SLOT_ON_REBOOT flag).

      Due to the special install procedure, the secondary payload will be always
      generated as a full payload.

  --payload_signer <signer>
      Specify the signer when signing the payload and metadata for A/B OTAs.
      By default (i.e. without this flag), it calls 'openssl pkeyutl' to sign
      with the package private key. If the private key cannot be accessed
      directly, a payload signer that knows how to do that should be specified.
      The signer will be supplied with "-inkey <path_to_key>",
      "-in <input_file>" and "-out <output_file>" parameters.

  --payload_signer_args <args>
      Specify the arguments needed for payload signer.

  --skip_postinstall
      Skip the postinstall hooks when generating an A/B OTA package (default:
      False). Note that this discards ALL the hooks, including non-optional
      ones. Should only be used if caller knows it's safe to do so (e.g. all the
      postinstall work is to dexopt apps and a data wipe will happen immediately
      after). Only meaningful when generating A/B OTAs.
"""

from __future__ import print_function

import logging
import multiprocessing
import os.path
import shlex
import shutil
import struct
import sys
import tempfile
import zipfile

import common
import edify_generator
import verity_utils

if sys.hexversion < 0x02070000:
  print("Python 2.7 or newer is required.", file=sys.stderr)
  sys.exit(1)

logger = logging.getLogger(__name__)

OPTIONS = common.OPTIONS
OPTIONS.package_key = None
OPTIONS.incremental_source = None
OPTIONS.verify = False
OPTIONS.patch_threshold = 0.95
OPTIONS.wipe_user_data = False
OPTIONS.downgrade = False
OPTIONS.extra_script = None
OPTIONS.worker_threads = multiprocessing.cpu_count() // 2
if OPTIONS.worker_threads == 0:
  OPTIONS.worker_threads = 1
OPTIONS.two_step = False
OPTIONS.include_secondary = False
OPTIONS.no_signing = False
OPTIONS.block_based = True
OPTIONS.updater_binary = None
OPTIONS.oem_source = None
OPTIONS.oem_no_mount = False
OPTIONS.full_radio = False
OPTIONS.full_bootloader = False
# Stash size cannot exceed cache_size * threshold.
OPTIONS.cache_size = None
OPTIONS.stash_threshold = 0.8
OPTIONS.log_diff = None
OPTIONS.payload_signer = None
OPTIONS.payload_signer_args = []
OPTIONS.extracted_input = None
OPTIONS.key_passwords = []
OPTIONS.skip_postinstall = False
OPTIONS.retrofit_dynamic_partitions = False
OPTIONS.skip_compatibility_check = False
OPTIONS.output_metadata_path = None


METADATA_NAME = 'META-INF/com/android/metadata'
POSTINSTALL_CONFIG = 'META/postinstall_config.txt'
DYNAMIC_PARTITION_INFO = 'META/dynamic_partitions_info.txt'
<<<<<<< HEAD
UNZIP_PATTERN = ['IMAGES/*', 'META/*']
SUPER_SPLIT_PATTERN = ['OTA/super_*.img']
=======
AB_PARTITIONS = 'META/ab_partitions.txt'
UNZIP_PATTERN = ['IMAGES/*', 'META/*', 'RADIO/*']
RETROFIT_DAP_UNZIP_PATTERN = ['OTA/super_*.img', AB_PARTITIONS]
>>>>>>> 6ba7b178


class BuildInfo(object):
  """A class that holds the information for a given build.

  This class wraps up the property querying for a given source or target build.
  It abstracts away the logic of handling OEM-specific properties, and caches
  the commonly used properties such as fingerprint.

  There are two types of info dicts: a) build-time info dict, which is generated
  at build time (i.e. included in a target_files zip); b) OEM info dict that is
  specified at package generation time (via command line argument
  '--oem_settings'). If a build doesn't use OEM-specific properties (i.e. not
  having "oem_fingerprint_properties" in build-time info dict), all the queries
  would be answered based on build-time info dict only. Otherwise if using
  OEM-specific properties, some of them will be calculated from two info dicts.

  Users can query properties similarly as using a dict() (e.g. info['fstab']),
  or to query build properties via GetBuildProp() or GetVendorBuildProp().

  Attributes:
    info_dict: The build-time info dict.
    is_ab: Whether it's a build that uses A/B OTA.
    oem_dicts: A list of OEM dicts.
    oem_props: A list of OEM properties that should be read from OEM dicts; None
        if the build doesn't use any OEM-specific property.
    fingerprint: The fingerprint of the build, which would be calculated based
        on OEM properties if applicable.
    device: The device name, which could come from OEM dicts if applicable.
  """

  _RO_PRODUCT_RESOLVE_PROPS = ["ro.product.brand", "ro.product.device",
                               "ro.product.manufacturer", "ro.product.model",
                               "ro.product.name"]
  _RO_PRODUCT_PROPS_DEFAULT_SOURCE_ORDER = ["product", "product_services",
                                            "odm", "vendor", "system"]

  def __init__(self, info_dict, oem_dicts):
    """Initializes a BuildInfo instance with the given dicts.

    Note that it only wraps up the given dicts, without making copies.

    Arguments:
      info_dict: The build-time info dict.
      oem_dicts: A list of OEM dicts (which is parsed from --oem_settings). Note
          that it always uses the first dict to calculate the fingerprint or the
          device name. The rest would be used for asserting OEM properties only
          (e.g. one package can be installed on one of these devices).
    """
    self.info_dict = info_dict
    self.oem_dicts = oem_dicts

    self._is_ab = info_dict.get("ab_update") == "true"
    self._oem_props = info_dict.get("oem_fingerprint_properties")

    if self._oem_props:
      assert oem_dicts, "OEM source required for this build"

    # These two should be computed only after setting self._oem_props.
    self._device = self.GetOemProperty("ro.product.device")
    self._fingerprint = self.CalculateFingerprint()

  @property
  def is_ab(self):
    return self._is_ab

  @property
  def device(self):
    return self._device

  @property
  def fingerprint(self):
    return self._fingerprint

  @property
  def vendor_fingerprint(self):
    if "vendor.build.prop" not in self.info_dict:
      return None
    vendor_build_prop = self.info_dict["vendor.build.prop"]
    if "ro.vendor.build.fingerprint" in vendor_build_prop:
      return vendor_build_prop["ro.vendor.build.fingerprint"]
    if "ro.vendor.build.thumbprint" in vendor_build_prop:
      return vendor_build_prop["ro.vendor.build.thumbprint"]
    return None

  @property
  def oem_props(self):
    return self._oem_props

  def __getitem__(self, key):
    return self.info_dict[key]

  def __setitem__(self, key, value):
    self.info_dict[key] = value

  def get(self, key, default=None):
    return self.info_dict.get(key, default)

  def items(self):
    return self.info_dict.items()

  def GetBuildProp(self, prop):
    """Returns the inquired build property."""
    if prop in BuildInfo._RO_PRODUCT_RESOLVE_PROPS:
      return self._ResolveRoProductBuildProp(prop)

    try:
      return self.info_dict.get("build.prop", {})[prop]
    except KeyError:
      raise common.ExternalError("couldn't find %s in build.prop" % (prop,))

  def _ResolveRoProductBuildProp(self, prop):
    """Resolves the inquired ro.product.* build property"""
    prop_val = self.info_dict.get("build.prop", {}).get(prop)
    if prop_val:
      return prop_val

    source_order_val = self.info_dict.get("build.prop", {}).get(
      "ro.product.property_source_order")
    if source_order_val:
      source_order = source_order_val.split(",")
    else:
      source_order = BuildInfo._RO_PRODUCT_PROPS_DEFAULT_SOURCE_ORDER

    # Check that all sources in ro.product.property_source_order are valid
    if any([x not in BuildInfo._RO_PRODUCT_PROPS_DEFAULT_SOURCE_ORDER
            for x in source_order]):
      raise common.ExternalError(
        "Invalid ro.product.property_source_order '{}'".format(source_order))

    for source in source_order:
      source_prop = prop.replace("ro.product", "ro.product.{}".format(source),
                                 1)
      prop_val = self.info_dict.get("{}.build.prop".format(source), {}).get(
        source_prop)
      if prop_val:
        return prop_val

    raise common.ExternalError("couldn't resolve {}".format(prop))

  def GetVendorBuildProp(self, prop):
    """Returns the inquired vendor build property."""
    try:
      return self.info_dict.get("vendor.build.prop", {})[prop]
    except KeyError:
      raise common.ExternalError(
          "couldn't find %s in vendor.build.prop" % (prop,))

  def GetOemProperty(self, key):
    if self.oem_props is not None and key in self.oem_props:
      return self.oem_dicts[0][key]
    return self.GetBuildProp(key)

  def CalculateFingerprint(self):
    if self.oem_props is None:
      try:
        return self.GetBuildProp("ro.build.fingerprint")
      except common.ExternalError:
        return "{}/{}/{}:{}/{}/{}:{}/{}".format(
          self.GetBuildProp("ro.product.brand"),
          self.GetBuildProp("ro.product.name"),
          self.GetBuildProp("ro.product.device"),
          self.GetBuildProp("ro.build.version.release"),
          self.GetBuildProp("ro.build.id"),
          self.GetBuildProp("ro.build.version.incremental"),
          self.GetBuildProp("ro.build.type"),
          self.GetBuildProp("ro.build.tags"))
    return "%s/%s/%s:%s" % (
        self.GetOemProperty("ro.product.brand"),
        self.GetOemProperty("ro.product.name"),
        self.GetOemProperty("ro.product.device"),
        self.GetBuildProp("ro.build.thumbprint"))

  def WriteMountOemScript(self, script):
    assert self.oem_props is not None
    recovery_mount_options = self.info_dict.get("recovery_mount_options")
    script.Mount("/oem", recovery_mount_options)

  def WriteDeviceAssertions(self, script, oem_no_mount):
    # Read the property directly if not using OEM properties.
    if not self.oem_props:
      script.AssertDevice(self.device)
      return

    # Otherwise assert OEM properties.
    if not self.oem_dicts:
      raise common.ExternalError(
          "No OEM file provided to answer expected assertions")

    for prop in self.oem_props.split():
      values = []
      for oem_dict in self.oem_dicts:
        if prop in oem_dict:
          values.append(oem_dict[prop])
      if not values:
        raise common.ExternalError(
            "The OEM file is missing the property %s" % (prop,))
      script.AssertOemProperty(prop, values, oem_no_mount)


class PayloadSigner(object):
  """A class that wraps the payload signing works.

  When generating a Payload, hashes of the payload and metadata files will be
  signed with the device key, either by calling an external payload signer or
  by calling openssl with the package key. This class provides a unified
  interface, so that callers can just call PayloadSigner.Sign().

  If an external payload signer has been specified (OPTIONS.payload_signer), it
  calls the signer with the provided args (OPTIONS.payload_signer_args). Note
  that the signing key should be provided as part of the payload_signer_args.
  Otherwise without an external signer, it uses the package key
  (OPTIONS.package_key) and calls openssl for the signing works.
  """

  def __init__(self):
    if OPTIONS.payload_signer is None:
      # Prepare the payload signing key.
      private_key = OPTIONS.package_key + OPTIONS.private_key_suffix
      pw = OPTIONS.key_passwords[OPTIONS.package_key]

      cmd = ["openssl", "pkcs8", "-in", private_key, "-inform", "DER"]
      cmd.extend(["-passin", "pass:" + pw] if pw else ["-nocrypt"])
      signing_key = common.MakeTempFile(prefix="key-", suffix=".key")
      cmd.extend(["-out", signing_key])
      common.RunAndCheckOutput(cmd, verbose=False)

      self.signer = "openssl"
      self.signer_args = ["pkeyutl", "-sign", "-inkey", signing_key,
                          "-pkeyopt", "digest:sha256"]
    else:
      self.signer = OPTIONS.payload_signer
      self.signer_args = OPTIONS.payload_signer_args

  def Sign(self, in_file):
    """Signs the given input file. Returns the output filename."""
    out_file = common.MakeTempFile(prefix="signed-", suffix=".bin")
    cmd = [self.signer] + self.signer_args + ['-in', in_file, '-out', out_file]
    common.RunAndCheckOutput(cmd)
    return out_file


class Payload(object):
  """Manages the creation and the signing of an A/B OTA Payload."""

  PAYLOAD_BIN = 'payload.bin'
  PAYLOAD_PROPERTIES_TXT = 'payload_properties.txt'
  SECONDARY_PAYLOAD_BIN = 'secondary/payload.bin'
  SECONDARY_PAYLOAD_PROPERTIES_TXT = 'secondary/payload_properties.txt'

  def __init__(self, secondary=False):
    """Initializes a Payload instance.

    Args:
      secondary: Whether it's generating a secondary payload (default: False).
    """
    self.payload_file = None
    self.payload_properties = None
    self.secondary = secondary

  def Generate(self, target_file, source_file=None, additional_args=None):
    """Generates a payload from the given target-files zip(s).

    Args:
      target_file: The filename of the target build target-files zip.
      source_file: The filename of the source build target-files zip; or None if
          generating a full OTA.
      additional_args: A list of additional args that should be passed to
          brillo_update_payload script; or None.
    """
    if additional_args is None:
      additional_args = []

    payload_file = common.MakeTempFile(prefix="payload-", suffix=".bin")
    cmd = ["brillo_update_payload", "generate",
           "--payload", payload_file,
           "--target_image", target_file]
    if source_file is not None:
      cmd.extend(["--source_image", source_file])
    cmd.extend(additional_args)
    common.RunAndCheckOutput(cmd)

    self.payload_file = payload_file
    self.payload_properties = None

  def Sign(self, payload_signer):
    """Generates and signs the hashes of the payload and metadata.

    Args:
      payload_signer: A PayloadSigner() instance that serves the signing work.

    Raises:
      AssertionError: On any failure when calling brillo_update_payload script.
    """
    assert isinstance(payload_signer, PayloadSigner)

    # 1. Generate hashes of the payload and metadata files.
    payload_sig_file = common.MakeTempFile(prefix="sig-", suffix=".bin")
    metadata_sig_file = common.MakeTempFile(prefix="sig-", suffix=".bin")
    cmd = ["brillo_update_payload", "hash",
           "--unsigned_payload", self.payload_file,
           "--signature_size", "256",
           "--metadata_hash_file", metadata_sig_file,
           "--payload_hash_file", payload_sig_file]
    common.RunAndCheckOutput(cmd)

    # 2. Sign the hashes.
    signed_payload_sig_file = payload_signer.Sign(payload_sig_file)
    signed_metadata_sig_file = payload_signer.Sign(metadata_sig_file)

    # 3. Insert the signatures back into the payload file.
    signed_payload_file = common.MakeTempFile(prefix="signed-payload-",
                                              suffix=".bin")
    cmd = ["brillo_update_payload", "sign",
           "--unsigned_payload", self.payload_file,
           "--payload", signed_payload_file,
           "--signature_size", "256",
           "--metadata_signature_file", signed_metadata_sig_file,
           "--payload_signature_file", signed_payload_sig_file]
    common.RunAndCheckOutput(cmd)

    # 4. Dump the signed payload properties.
    properties_file = common.MakeTempFile(prefix="payload-properties-",
                                          suffix=".txt")
    cmd = ["brillo_update_payload", "properties",
           "--payload", signed_payload_file,
           "--properties_file", properties_file]
    common.RunAndCheckOutput(cmd)

    if self.secondary:
      with open(properties_file, "a") as f:
        f.write("SWITCH_SLOT_ON_REBOOT=0\n")

    if OPTIONS.wipe_user_data:
      with open(properties_file, "a") as f:
        f.write("POWERWASH=1\n")

    self.payload_file = signed_payload_file
    self.payload_properties = properties_file

  def WriteToZip(self, output_zip):
    """Writes the payload to the given zip.

    Args:
      output_zip: The output ZipFile instance.
    """
    assert self.payload_file is not None
    assert self.payload_properties is not None

    if self.secondary:
      payload_arcname = Payload.SECONDARY_PAYLOAD_BIN
      payload_properties_arcname = Payload.SECONDARY_PAYLOAD_PROPERTIES_TXT
    else:
      payload_arcname = Payload.PAYLOAD_BIN
      payload_properties_arcname = Payload.PAYLOAD_PROPERTIES_TXT

    # Add the signed payload file and properties into the zip. In order to
    # support streaming, we pack them as ZIP_STORED. So these entries can be
    # read directly with the offset and length pairs.
    common.ZipWrite(output_zip, self.payload_file, arcname=payload_arcname,
                    compress_type=zipfile.ZIP_STORED)
    common.ZipWrite(output_zip, self.payload_properties,
                    arcname=payload_properties_arcname,
                    compress_type=zipfile.ZIP_STORED)


def SignOutput(temp_zip_name, output_zip_name):
  pw = OPTIONS.key_passwords[OPTIONS.package_key]

  common.SignFile(temp_zip_name, output_zip_name, OPTIONS.package_key, pw,
                  whole_file=True)


def _LoadOemDicts(oem_source):
  """Returns the list of loaded OEM properties dict."""
  if not oem_source:
    return None

  oem_dicts = []
  for oem_file in oem_source:
    with open(oem_file) as fp:
      oem_dicts.append(common.LoadDictionaryFromLines(fp.readlines()))
  return oem_dicts


def _WriteRecoveryImageToBoot(script, output_zip):
  """Find and write recovery image to /boot in two-step OTA.

  In two-step OTAs, we write recovery image to /boot as the first step so that
  we can reboot to there and install a new recovery image to /recovery.
  A special "recovery-two-step.img" will be preferred, which encodes the correct
  path of "/boot". Otherwise the device may show "device is corrupt" message
  when booting into /boot.

  Fall back to using the regular recovery.img if the two-step recovery image
  doesn't exist. Note that rebuilding the special image at this point may be
  infeasible, because we don't have the desired boot signer and keys when
  calling ota_from_target_files.py.
  """

  recovery_two_step_img_name = "recovery-two-step.img"
  recovery_two_step_img_path = os.path.join(
      OPTIONS.input_tmp, "IMAGES", recovery_two_step_img_name)
  if os.path.exists(recovery_two_step_img_path):
    recovery_two_step_img = common.GetBootableImage(
        recovery_two_step_img_name, recovery_two_step_img_name,
        OPTIONS.input_tmp, "RECOVERY")
    common.ZipWriteStr(
        output_zip, recovery_two_step_img_name, recovery_two_step_img.data)
    logger.info(
        "two-step package: using %s in stage 1/3", recovery_two_step_img_name)
    script.WriteRawImage("/boot", recovery_two_step_img_name)
  else:
    logger.info("two-step package: using recovery.img in stage 1/3")
    # The "recovery.img" entry has been written into package earlier.
    script.WriteRawImage("/boot", "recovery.img")


def HasRecoveryPatch(target_files_zip):
  namelist = [name for name in target_files_zip.namelist()]
  return ("SYSTEM/recovery-from-boot.p" in namelist or
          "SYSTEM/etc/recovery.img" in namelist)


def HasVendorPartition(target_files_zip):
  try:
    target_files_zip.getinfo("VENDOR/")
    return True
  except KeyError:
    return False


def HasTrebleEnabled(target_files_zip, target_info):
  return (HasVendorPartition(target_files_zip) and
          target_info.GetBuildProp("ro.treble.enabled") == "true")


def WriteFingerprintAssertion(script, target_info, source_info):
  source_oem_props = source_info.oem_props
  target_oem_props = target_info.oem_props

  if source_oem_props is None and target_oem_props is None:
    script.AssertSomeFingerprint(
        source_info.fingerprint, target_info.fingerprint)
  elif source_oem_props is not None and target_oem_props is not None:
    script.AssertSomeThumbprint(
        target_info.GetBuildProp("ro.build.thumbprint"),
        source_info.GetBuildProp("ro.build.thumbprint"))
  elif source_oem_props is None and target_oem_props is not None:
    script.AssertFingerprintOrThumbprint(
        source_info.fingerprint,
        target_info.GetBuildProp("ro.build.thumbprint"))
  else:
    script.AssertFingerprintOrThumbprint(
        target_info.fingerprint,
        source_info.GetBuildProp("ro.build.thumbprint"))


def AddCompatibilityArchiveIfTrebleEnabled(target_zip, output_zip, target_info,
                                           source_info=None):
  """Adds compatibility info into the output zip if it's Treble-enabled target.

  Metadata used for on-device compatibility verification is retrieved from
  target_zip then added to compatibility.zip which is added to the output_zip
  archive.

  Compatibility archive should only be included for devices that have enabled
  Treble support.

  Args:
    target_zip: Zip file containing the source files to be included for OTA.
    output_zip: Zip file that will be sent for OTA.
    target_info: The BuildInfo instance that holds the target build info.
    source_info: The BuildInfo instance that holds the source build info, if
        generating an incremental OTA; None otherwise.
  """

  def AddCompatibilityArchive(system_updated, vendor_updated):
    """Adds compatibility info based on system/vendor update status.

    Args:
      system_updated: If True, the system image will be updated and therefore
          its metadata should be included.
      vendor_updated: If True, the vendor image will be updated and therefore
          its metadata should be included.
    """
    # Determine what metadata we need. Files are names relative to META/.
    compatibility_files = []
    vendor_metadata = ("vendor_manifest.xml", "vendor_matrix.xml")
    system_metadata = ("system_manifest.xml", "system_matrix.xml")
    if vendor_updated:
      compatibility_files += vendor_metadata
    if system_updated:
      compatibility_files += system_metadata

    # Create new archive.
    compatibility_archive = tempfile.NamedTemporaryFile()
    compatibility_archive_zip = zipfile.ZipFile(
        compatibility_archive, "w", compression=zipfile.ZIP_DEFLATED)

    # Add metadata.
    for file_name in compatibility_files:
      target_file_name = "META/" + file_name

      if target_file_name in target_zip.namelist():
        data = target_zip.read(target_file_name)
        common.ZipWriteStr(compatibility_archive_zip, file_name, data)

    # Ensure files are written before we copy into output_zip.
    compatibility_archive_zip.close()

    # Only add the archive if we have any compatibility info.
    if compatibility_archive_zip.namelist():
      common.ZipWrite(output_zip, compatibility_archive.name,
                      arcname="compatibility.zip",
                      compress_type=zipfile.ZIP_STORED)

  # Will only proceed if the target has enabled the Treble support (as well as
  # having a /vendor partition).
  if not HasTrebleEnabled(target_zip, target_info):
    return

  # Skip adding the compatibility package as a workaround for b/114240221. The
  # compatibility will always fail on devices without qualified kernels.
  if OPTIONS.skip_compatibility_check:
    return

  # Full OTA carries the info for system/vendor both.
  if source_info is None:
    AddCompatibilityArchive(True, True)
    return

  source_fp = source_info.fingerprint
  target_fp = target_info.fingerprint
  system_updated = source_fp != target_fp

  source_fp_vendor = source_info.vendor_fingerprint
  target_fp_vendor = target_info.vendor_fingerprint
  # vendor build fingerprints could be possibly blacklisted at build time. For
  # such a case, we consider the vendor images being changed.
  if source_fp_vendor is None or target_fp_vendor is None:
    vendor_updated = True
  else:
    vendor_updated = source_fp_vendor != target_fp_vendor

  AddCompatibilityArchive(system_updated, vendor_updated)


def WriteFullOTAPackage(input_zip, output_file):
  target_info = BuildInfo(OPTIONS.info_dict, OPTIONS.oem_dicts)

  # We don't know what version it will be installed on top of. We expect the API
  # just won't change very often. Similarly for fstab, it might have changed in
  # the target build.
  target_api_version = target_info["recovery_api_version"]
  script = edify_generator.EdifyGenerator(target_api_version, target_info)

  if target_info.oem_props and not OPTIONS.oem_no_mount:
    target_info.WriteMountOemScript(script)

  metadata = GetPackageMetadata(target_info)

  if not OPTIONS.no_signing:
    staging_file = common.MakeTempFile(suffix='.zip')
  else:
    staging_file = output_file

  output_zip = zipfile.ZipFile(
      staging_file, "w", compression=zipfile.ZIP_DEFLATED)

  device_specific = common.DeviceSpecificParams(
      input_zip=input_zip,
      input_version=target_api_version,
      output_zip=output_zip,
      script=script,
      input_tmp=OPTIONS.input_tmp,
      metadata=metadata,
      info_dict=OPTIONS.info_dict)

  assert HasRecoveryPatch(input_zip)

  # Assertions (e.g. downgrade check, device properties check).
  ts = target_info.GetBuildProp("ro.build.date.utc")
  ts_text = target_info.GetBuildProp("ro.build.date")
  script.AssertOlderBuild(ts, ts_text)

  target_info.WriteDeviceAssertions(script, OPTIONS.oem_no_mount)
  device_specific.FullOTA_Assertions()

  # Two-step package strategy (in chronological order, which is *not*
  # the order in which the generated script has things):
  #
  # if stage is not "2/3" or "3/3":
  #    write recovery image to boot partition
  #    set stage to "2/3"
  #    reboot to boot partition and restart recovery
  # else if stage is "2/3":
  #    write recovery image to recovery partition
  #    set stage to "3/3"
  #    reboot to recovery partition and restart recovery
  # else:
  #    (stage must be "3/3")
  #    set stage to ""
  #    do normal full package installation:
  #       wipe and install system, boot image, etc.
  #       set up system to update recovery partition on first boot
  #    complete script normally
  #    (allow recovery to mark itself finished and reboot)

  recovery_img = common.GetBootableImage("recovery.img", "recovery.img",
                                         OPTIONS.input_tmp, "RECOVERY")
  if OPTIONS.two_step:
    if not target_info.get("multistage_support"):
      assert False, "two-step packages not supported by this build"
    fs = target_info["fstab"]["/misc"]
    assert fs.fs_type.upper() == "EMMC", \
        "two-step packages only supported on devices with EMMC /misc partitions"
    bcb_dev = {"bcb_dev": fs.device}
    common.ZipWriteStr(output_zip, "recovery.img", recovery_img.data)
    script.AppendExtra("""
if get_stage("%(bcb_dev)s") == "2/3" then
""" % bcb_dev)

    # Stage 2/3: Write recovery image to /recovery (currently running /boot).
    script.Comment("Stage 2/3")
    script.WriteRawImage("/recovery", "recovery.img")
    script.AppendExtra("""
set_stage("%(bcb_dev)s", "3/3");
reboot_now("%(bcb_dev)s", "recovery");
else if get_stage("%(bcb_dev)s") == "3/3" then
""" % bcb_dev)

    # Stage 3/3: Make changes.
    script.Comment("Stage 3/3")

  # Dump fingerprints
  script.Print("Target: {}".format(target_info.fingerprint))

  device_specific.FullOTA_InstallBegin()

  system_progress = 0.75

  if OPTIONS.wipe_user_data:
    system_progress -= 0.1
  if HasVendorPartition(input_zip):
    system_progress -= 0.1

  script.ShowProgress(system_progress, 0)

  # See the notes in WriteBlockIncrementalOTAPackage().
  allow_shared_blocks = target_info.get('ext4_share_dup_blocks') == "true"

  def GetBlockDifference(partition):
    # Full OTA is done as an "incremental" against an empty source image. This
    # has the effect of writing new data from the package to the entire
    # partition, but lets us reuse the updater code that writes incrementals to
    # do it.
    tgt = common.GetSparseImage(partition, OPTIONS.input_tmp, input_zip,
                                allow_shared_blocks)
    tgt.ResetFileMap()
    diff = common.BlockDifference(partition, tgt, src=None)
    return diff

  device_specific_diffs = device_specific.FullOTA_GetBlockDifferences()
  if device_specific_diffs:
    assert all(isinstance(diff, common.BlockDifference)
               for diff in device_specific_diffs), \
        "FullOTA_GetBlockDifferences is not returning a list of " \
        "BlockDifference objects"

  progress_dict = dict()
  block_diffs = [GetBlockDifference("system")]
  if HasVendorPartition(input_zip):
    block_diffs.append(GetBlockDifference("vendor"))
    progress_dict["vendor"] = 0.1
  if device_specific_diffs:
    block_diffs += device_specific_diffs

  if target_info.get('use_dynamic_partitions') == "true":
    # Use empty source_info_dict to indicate that all partitions / groups must
    # be re-added.
    dynamic_partitions_diff = common.DynamicPartitionsDifference(
        info_dict=OPTIONS.info_dict,
        block_diffs=block_diffs,
        progress_dict=progress_dict)
    dynamic_partitions_diff.WriteScript(script, output_zip,
                                        write_verify_script=OPTIONS.verify)
  else:
    for block_diff in block_diffs:
      block_diff.WriteScript(script, output_zip,
                             progress=progress_dict.get(block_diff.partition),
                             write_verify_script=OPTIONS.verify)

  AddCompatibilityArchiveIfTrebleEnabled(input_zip, output_zip, target_info)

  boot_img = common.GetBootableImage(
      "boot.img", "boot.img", OPTIONS.input_tmp, "BOOT")
  common.CheckSize(boot_img.data, "boot.img", target_info)
  common.ZipWriteStr(output_zip, "boot.img", boot_img.data)

  script.ShowProgress(0.05, 5)
  script.WriteRawImage("/boot", "boot.img")

  script.ShowProgress(0.2, 10)
  device_specific.FullOTA_InstallEnd()

  if OPTIONS.extra_script is not None:
    script.AppendExtra(OPTIONS.extra_script)

  script.UnmountAll()

  if OPTIONS.wipe_user_data:
    script.ShowProgress(0.1, 10)
    script.FormatPartition("/data")

  if OPTIONS.two_step:
    script.AppendExtra("""
set_stage("%(bcb_dev)s", "");
""" % bcb_dev)
    script.AppendExtra("else\n")

    # Stage 1/3: Nothing to verify for full OTA. Write recovery image to /boot.
    script.Comment("Stage 1/3")
    _WriteRecoveryImageToBoot(script, output_zip)

    script.AppendExtra("""
set_stage("%(bcb_dev)s", "2/3");
reboot_now("%(bcb_dev)s", "");
endif;
endif;
""" % bcb_dev)

  script.SetProgress(1)
  script.AddToZip(input_zip, output_zip, input_path=OPTIONS.updater_binary)
  metadata["ota-required-cache"] = str(script.required_cache)

  # We haven't written the metadata entry, which will be done in
  # FinalizeMetadata.
  common.ZipClose(output_zip)

  needed_property_files = (
      NonAbOtaPropertyFiles(),
  )
  FinalizeMetadata(metadata, staging_file, output_file, needed_property_files)


def WriteMetadata(metadata, output):
  """Writes the metadata to the zip archive or a file.

  Args:
    metadata: The metadata dict for the package.
    output: A ZipFile object or a string of the output file path.
  """

  value = "".join(["%s=%s\n" % kv for kv in sorted(metadata.iteritems())])
  if isinstance(output, zipfile.ZipFile):
    common.ZipWriteStr(output, METADATA_NAME, value,
                       compress_type=zipfile.ZIP_STORED)
    return

  with open(output, 'w') as f:
    f.write(value)


def HandleDowngradeMetadata(metadata, target_info, source_info):
  # Only incremental OTAs are allowed to reach here.
  assert OPTIONS.incremental_source is not None

  post_timestamp = target_info.GetBuildProp("ro.build.date.utc")
  pre_timestamp = source_info.GetBuildProp("ro.build.date.utc")
  is_downgrade = long(post_timestamp) < long(pre_timestamp)

  if OPTIONS.downgrade:
    if not is_downgrade:
      raise RuntimeError(
          "--downgrade or --override_timestamp specified but no downgrade "
          "detected: pre: %s, post: %s" % (pre_timestamp, post_timestamp))
    metadata["ota-downgrade"] = "yes"
  else:
    if is_downgrade:
      raise RuntimeError(
          "Downgrade detected based on timestamp check: pre: %s, post: %s. "
          "Need to specify --override_timestamp OR --downgrade to allow "
          "building the incremental." % (pre_timestamp, post_timestamp))


def GetPackageMetadata(target_info, source_info=None):
  """Generates and returns the metadata dict.

  It generates a dict() that contains the info to be written into an OTA
  package (META-INF/com/android/metadata). It also handles the detection of
  downgrade / data wipe based on the global options.

  Args:
    target_info: The BuildInfo instance that holds the target build info.
    source_info: The BuildInfo instance that holds the source build info, or
        None if generating full OTA.

  Returns:
    A dict to be written into package metadata entry.
  """
  assert isinstance(target_info, BuildInfo)
  assert source_info is None or isinstance(source_info, BuildInfo)

  metadata = {
      'post-build' : target_info.fingerprint,
      'post-build-incremental' : target_info.GetBuildProp(
          'ro.build.version.incremental'),
      'post-sdk-level' : target_info.GetBuildProp(
          'ro.build.version.sdk'),
      'post-security-patch-level' : target_info.GetBuildProp(
          'ro.build.version.security_patch'),
  }

  if target_info.is_ab:
    metadata['ota-type'] = 'AB'
    metadata['ota-required-cache'] = '0'
  else:
    metadata['ota-type'] = 'BLOCK'

  if OPTIONS.wipe_user_data:
    metadata['ota-wipe'] = 'yes'

  if OPTIONS.retrofit_dynamic_partitions:
    metadata['ota-retrofit-dynamic-partitions'] = 'yes'

  is_incremental = source_info is not None
  if is_incremental:
    metadata['pre-build'] = source_info.fingerprint
    metadata['pre-build-incremental'] = source_info.GetBuildProp(
        'ro.build.version.incremental')
    metadata['pre-device'] = source_info.device
  else:
    metadata['pre-device'] = target_info.device

  # Use the actual post-timestamp, even for a downgrade case.
  metadata['post-timestamp'] = target_info.GetBuildProp('ro.build.date.utc')

  # Detect downgrades and set up downgrade flags accordingly.
  if is_incremental:
    HandleDowngradeMetadata(metadata, target_info, source_info)

  return metadata


class PropertyFiles(object):
  """A class that computes the property-files string for an OTA package.

  A property-files string is a comma-separated string that contains the
  offset/size info for an OTA package. The entries, which must be ZIP_STORED,
  can be fetched directly with the package URL along with the offset/size info.
  These strings can be used for streaming A/B OTAs, or allowing an updater to
  download package metadata entry directly, without paying the cost of
  downloading entire package.

  Computing the final property-files string requires two passes. Because doing
  the whole package signing (with signapk.jar) will possibly reorder the ZIP
  entries, which may in turn invalidate earlier computed ZIP entry offset/size
  values.

  This class provides functions to be called for each pass. The general flow is
  as follows.

    property_files = PropertyFiles()
    # The first pass, which writes placeholders before doing initial signing.
    property_files.Compute()
    SignOutput()

    # The second pass, by replacing the placeholders with actual data.
    property_files.Finalize()
    SignOutput()

  And the caller can additionally verify the final result.

    property_files.Verify()
  """

  def __init__(self):
    self.name = None
    self.required = ()
    self.optional = ()

  def Compute(self, input_zip):
    """Computes and returns a property-files string with placeholders.

    We reserve extra space for the offset and size of the metadata entry itself,
    although we don't know the final values until the package gets signed.

    Args:
      input_zip: The input ZIP file.

    Returns:
      A string with placeholders for the metadata offset/size info, e.g.
      "payload.bin:679:343,payload_properties.txt:378:45,metadata:        ".
    """
    return self.GetPropertyFilesString(input_zip, reserve_space=True)

  class InsufficientSpaceException(Exception):
    pass

  def Finalize(self, input_zip, reserved_length):
    """Finalizes a property-files string with actual METADATA offset/size info.

    The input ZIP file has been signed, with the ZIP entries in the desired
    place (signapk.jar will possibly reorder the ZIP entries). Now we compute
    the ZIP entry offsets and construct the property-files string with actual
    data. Note that during this process, we must pad the property-files string
    to the reserved length, so that the METADATA entry size remains the same.
    Otherwise the entries' offsets and sizes may change again.

    Args:
      input_zip: The input ZIP file.
      reserved_length: The reserved length of the property-files string during
          the call to Compute(). The final string must be no more than this
          size.

    Returns:
      A property-files string including the metadata offset/size info, e.g.
      "payload.bin:679:343,payload_properties.txt:378:45,metadata:69:379  ".

    Raises:
      InsufficientSpaceException: If the reserved length is insufficient to hold
          the final string.
    """
    result = self.GetPropertyFilesString(input_zip, reserve_space=False)
    if len(result) > reserved_length:
      raise self.InsufficientSpaceException(
          'Insufficient reserved space: reserved={}, actual={}'.format(
              reserved_length, len(result)))

    result += ' ' * (reserved_length - len(result))
    return result

  def Verify(self, input_zip, expected):
    """Verifies the input ZIP file contains the expected property-files string.

    Args:
      input_zip: The input ZIP file.
      expected: The property-files string that's computed from Finalize().

    Raises:
      AssertionError: On finding a mismatch.
    """
    actual = self.GetPropertyFilesString(input_zip)
    assert actual == expected, \
        "Mismatching streaming metadata: {} vs {}.".format(actual, expected)

  def GetPropertyFilesString(self, zip_file, reserve_space=False):
    """
    Constructs the property-files string per request.

    Args:
      zip_file: The input ZIP file.
      reserved_length: The reserved length of the property-files string.

    Returns:
      A property-files string including the metadata offset/size info, e.g.
      "payload.bin:679:343,payload_properties.txt:378:45,metadata:     ".
    """

    def ComputeEntryOffsetSize(name):
      """Computes the zip entry offset and size."""
      info = zip_file.getinfo(name)
      offset = info.header_offset
      offset += zipfile.sizeFileHeader
      offset += len(info.extra) + len(info.filename)
      size = info.file_size
      return '%s:%d:%d' % (os.path.basename(name), offset, size)

    tokens = []
    tokens.extend(self._GetPrecomputed(zip_file))
    for entry in self.required:
      tokens.append(ComputeEntryOffsetSize(entry))
    for entry in self.optional:
      if entry in zip_file.namelist():
        tokens.append(ComputeEntryOffsetSize(entry))

    # 'META-INF/com/android/metadata' is required. We don't know its actual
    # offset and length (as well as the values for other entries). So we reserve
    # 15-byte as a placeholder ('offset:length'), which is sufficient to cover
    # the space for metadata entry. Because 'offset' allows a max of 10-digit
    # (i.e. ~9 GiB), with a max of 4-digit for the length. Note that all the
    # reserved space serves the metadata entry only.
    if reserve_space:
      tokens.append('metadata:' + ' ' * 15)
    else:
      tokens.append(ComputeEntryOffsetSize(METADATA_NAME))

    return ','.join(tokens)

  def _GetPrecomputed(self, input_zip):
    """Computes the additional tokens to be included into the property-files.

    This applies to tokens without actual ZIP entries, such as
    payload_metadadata.bin. We want to expose the offset/size to updaters, so
    that they can download the payload metadata directly with the info.

    Args:
      input_zip: The input zip file.

    Returns:
      A list of strings (tokens) to be added to the property-files string.
    """
    # pylint: disable=no-self-use
    # pylint: disable=unused-argument
    return []


class StreamingPropertyFiles(PropertyFiles):
  """A subclass for computing the property-files for streaming A/B OTAs."""

  def __init__(self):
    super(StreamingPropertyFiles, self).__init__()
    self.name = 'ota-streaming-property-files'
    self.required = (
        # payload.bin and payload_properties.txt must exist.
        'payload.bin',
        'payload_properties.txt',
    )
    self.optional = (
        # care_map is available only if dm-verity is enabled.
        'care_map.pb',
        'care_map.txt',
        # compatibility.zip is available only if target supports Treble.
        'compatibility.zip',
    )


class AbOtaPropertyFiles(StreamingPropertyFiles):
  """The property-files for A/B OTA that includes payload_metadata.bin info.

  Since P, we expose one more token (aka property-file), in addition to the ones
  for streaming A/B OTA, for a virtual entry of 'payload_metadata.bin'.
  'payload_metadata.bin' is the header part of a payload ('payload.bin'), which
  doesn't exist as a separate ZIP entry, but can be used to verify if the
  payload can be applied on the given device.

  For backward compatibility, we keep both of the 'ota-streaming-property-files'
  and the newly added 'ota-property-files' in P. The new token will only be
  available in 'ota-property-files'.
  """

  def __init__(self):
    super(AbOtaPropertyFiles, self).__init__()
    self.name = 'ota-property-files'

  def _GetPrecomputed(self, input_zip):
    offset, size = self._GetPayloadMetadataOffsetAndSize(input_zip)
    return ['payload_metadata.bin:{}:{}'.format(offset, size)]

  @staticmethod
  def _GetPayloadMetadataOffsetAndSize(input_zip):
    """Computes the offset and size of the payload metadata for a given package.

    (From system/update_engine/update_metadata.proto)
    A delta update file contains all the deltas needed to update a system from
    one specific version to another specific version. The update format is
    represented by this struct pseudocode:

    struct delta_update_file {
      char magic[4] = "CrAU";
      uint64 file_format_version;
      uint64 manifest_size;  // Size of protobuf DeltaArchiveManifest

      // Only present if format_version > 1:
      uint32 metadata_signature_size;

      // The Bzip2 compressed DeltaArchiveManifest
      char manifest[metadata_signature_size];

      // The signature of the metadata (from the beginning of the payload up to
      // this location, not including the signature itself). This is a
      // serialized Signatures message.
      char medatada_signature_message[metadata_signature_size];

      // Data blobs for files, no specific format. The specific offset
      // and length of each data blob is recorded in the DeltaArchiveManifest.
      struct {
        char data[];
      } blobs[];

      // These two are not signed:
      uint64 payload_signatures_message_size;
      char payload_signatures_message[];
    };

    'payload-metadata.bin' contains all the bytes from the beginning of the
    payload, till the end of 'medatada_signature_message'.
    """
    payload_info = input_zip.getinfo('payload.bin')
    payload_offset = payload_info.header_offset
    payload_offset += zipfile.sizeFileHeader
    payload_offset += len(payload_info.extra) + len(payload_info.filename)
    payload_size = payload_info.file_size

    with input_zip.open('payload.bin', 'r') as payload_fp:
      header_bin = payload_fp.read(24)

    # network byte order (big-endian)
    header = struct.unpack("!IQQL", header_bin)

    # 'CrAU'
    magic = header[0]
    assert magic == 0x43724155, "Invalid magic: {:x}".format(magic)

    manifest_size = header[2]
    metadata_signature_size = header[3]
    metadata_total = 24 + manifest_size + metadata_signature_size
    assert metadata_total < payload_size

    return (payload_offset, metadata_total)


class NonAbOtaPropertyFiles(PropertyFiles):
  """The property-files for non-A/B OTA.

  For non-A/B OTA, the property-files string contains the info for METADATA
  entry, with which a system updater can be fetched the package metadata prior
  to downloading the entire package.
  """

  def __init__(self):
    super(NonAbOtaPropertyFiles, self).__init__()
    self.name = 'ota-property-files'


def FinalizeMetadata(metadata, input_file, output_file, needed_property_files):
  """Finalizes the metadata and signs an A/B OTA package.

  In order to stream an A/B OTA package, we need 'ota-streaming-property-files'
  that contains the offsets and sizes for the ZIP entries. An example
  property-files string is as follows.

    "payload.bin:679:343,payload_properties.txt:378:45,metadata:69:379"

  OTA server can pass down this string, in addition to the package URL, to the
  system update client. System update client can then fetch individual ZIP
  entries (ZIP_STORED) directly at the given offset of the URL.

  Args:
    metadata: The metadata dict for the package.
    input_file: The input ZIP filename that doesn't contain the package METADATA
        entry yet.
    output_file: The final output ZIP filename.
    needed_property_files: The list of PropertyFiles' to be generated.
  """

  def ComputeAllPropertyFiles(input_file, needed_property_files):
    # Write the current metadata entry with placeholders.
    with zipfile.ZipFile(input_file) as input_zip:
      for property_files in needed_property_files:
        metadata[property_files.name] = property_files.Compute(input_zip)
      namelist = input_zip.namelist()

    if METADATA_NAME in namelist:
      common.ZipDelete(input_file, METADATA_NAME)
    output_zip = zipfile.ZipFile(input_file, 'a')
    WriteMetadata(metadata, output_zip)
    common.ZipClose(output_zip)

    if OPTIONS.no_signing:
      return input_file

    prelim_signing = common.MakeTempFile(suffix='.zip')
    SignOutput(input_file, prelim_signing)
    return prelim_signing

  def FinalizeAllPropertyFiles(prelim_signing, needed_property_files):
    with zipfile.ZipFile(prelim_signing) as prelim_signing_zip:
      for property_files in needed_property_files:
        metadata[property_files.name] = property_files.Finalize(
            prelim_signing_zip, len(metadata[property_files.name]))

  # SignOutput(), which in turn calls signapk.jar, will possibly reorder the ZIP
  # entries, as well as padding the entry headers. We do a preliminary signing
  # (with an incomplete metadata entry) to allow that to happen. Then compute
  # the ZIP entry offsets, write back the final metadata and do the final
  # signing.
  prelim_signing = ComputeAllPropertyFiles(input_file, needed_property_files)
  try:
    FinalizeAllPropertyFiles(prelim_signing, needed_property_files)
  except PropertyFiles.InsufficientSpaceException:
    # Even with the preliminary signing, the entry orders may change
    # dramatically, which leads to insufficiently reserved space during the
    # first call to ComputeAllPropertyFiles(). In that case, we redo all the
    # preliminary signing works, based on the already ordered ZIP entries, to
    # address the issue.
    prelim_signing = ComputeAllPropertyFiles(
        prelim_signing, needed_property_files)
    FinalizeAllPropertyFiles(prelim_signing, needed_property_files)

  # Replace the METADATA entry.
  common.ZipDelete(prelim_signing, METADATA_NAME)
  output_zip = zipfile.ZipFile(prelim_signing, 'a')
  WriteMetadata(metadata, output_zip)
  common.ZipClose(output_zip)

  # Re-sign the package after updating the metadata entry.
  if OPTIONS.no_signing:
    output_file = prelim_signing
  else:
    SignOutput(prelim_signing, output_file)

  # Reopen the final signed zip to double check the streaming metadata.
  with zipfile.ZipFile(output_file) as output_zip:
    for property_files in needed_property_files:
      property_files.Verify(output_zip, metadata[property_files.name].strip())

  # If requested, dump the metadata to a separate file.
  output_metadata_path = OPTIONS.output_metadata_path
  if output_metadata_path:
    WriteMetadata(metadata, output_metadata_path)


def WriteBlockIncrementalOTAPackage(target_zip, source_zip, output_file):
  target_info = BuildInfo(OPTIONS.target_info_dict, OPTIONS.oem_dicts)
  source_info = BuildInfo(OPTIONS.source_info_dict, OPTIONS.oem_dicts)

  target_api_version = target_info["recovery_api_version"]
  source_api_version = source_info["recovery_api_version"]
  if source_api_version == 0:
    logger.warning(
        "Generating edify script for a source that can't install it.")

  script = edify_generator.EdifyGenerator(
      source_api_version, target_info, fstab=source_info["fstab"])

  if target_info.oem_props or source_info.oem_props:
    if not OPTIONS.oem_no_mount:
      source_info.WriteMountOemScript(script)

  metadata = GetPackageMetadata(target_info, source_info)

  if not OPTIONS.no_signing:
    staging_file = common.MakeTempFile(suffix='.zip')
  else:
    staging_file = output_file

  output_zip = zipfile.ZipFile(
      staging_file, "w", compression=zipfile.ZIP_DEFLATED)

  device_specific = common.DeviceSpecificParams(
      source_zip=source_zip,
      source_version=source_api_version,
      target_zip=target_zip,
      target_version=target_api_version,
      output_zip=output_zip,
      script=script,
      metadata=metadata,
      info_dict=source_info)

  source_boot = common.GetBootableImage(
      "/tmp/boot.img", "boot.img", OPTIONS.source_tmp, "BOOT", source_info)
  target_boot = common.GetBootableImage(
      "/tmp/boot.img", "boot.img", OPTIONS.target_tmp, "BOOT", target_info)
  updating_boot = (not OPTIONS.two_step and
                   (source_boot.data != target_boot.data))

  target_recovery = common.GetBootableImage(
      "/tmp/recovery.img", "recovery.img", OPTIONS.target_tmp, "RECOVERY")

  # When target uses 'BOARD_EXT4_SHARE_DUP_BLOCKS := true', images may contain
  # shared blocks (i.e. some blocks will show up in multiple files' block
  # list). We can only allocate such shared blocks to the first "owner", and
  # disable imgdiff for all later occurrences.
  allow_shared_blocks = (source_info.get('ext4_share_dup_blocks') == "true" or
                         target_info.get('ext4_share_dup_blocks') == "true")
  system_src = common.GetSparseImage("system", OPTIONS.source_tmp, source_zip,
                                     allow_shared_blocks)

  hashtree_info_generator = verity_utils.CreateHashtreeInfoGenerator(
      "system", 4096, target_info)
  system_tgt = common.GetSparseImage("system", OPTIONS.target_tmp, target_zip,
                                     allow_shared_blocks,
                                     hashtree_info_generator)

  blockimgdiff_version = max(
      int(i) for i in target_info.get("blockimgdiff_versions", "1").split(","))
  assert blockimgdiff_version >= 3

  # Check the first block of the source system partition for remount R/W only
  # if the filesystem is ext4.
  system_src_partition = source_info["fstab"]["/system"]
  check_first_block = system_src_partition.fs_type == "ext4"
  # Disable using imgdiff for squashfs. 'imgdiff -z' expects input files to be
  # in zip formats. However with squashfs, a) all files are compressed in LZ4;
  # b) the blocks listed in block map may not contain all the bytes for a given
  # file (because they're rounded to be 4K-aligned).
  system_tgt_partition = target_info["fstab"]["/system"]
  disable_imgdiff = (system_src_partition.fs_type == "squashfs" or
                     system_tgt_partition.fs_type == "squashfs")
  system_diff = common.BlockDifference("system", system_tgt, system_src,
                                       check_first_block,
                                       version=blockimgdiff_version,
                                       disable_imgdiff=disable_imgdiff)

  if HasVendorPartition(target_zip):
    if not HasVendorPartition(source_zip):
      raise RuntimeError("can't generate incremental that adds /vendor")
    vendor_src = common.GetSparseImage("vendor", OPTIONS.source_tmp, source_zip,
                                       allow_shared_blocks)
    hashtree_info_generator = verity_utils.CreateHashtreeInfoGenerator(
        "vendor", 4096, target_info)
    vendor_tgt = common.GetSparseImage(
        "vendor", OPTIONS.target_tmp, target_zip, allow_shared_blocks,
        hashtree_info_generator)

    # Check first block of vendor partition for remount R/W only if
    # disk type is ext4
    vendor_partition = source_info["fstab"]["/vendor"]
    check_first_block = vendor_partition.fs_type == "ext4"
    disable_imgdiff = vendor_partition.fs_type == "squashfs"
    vendor_diff = common.BlockDifference("vendor", vendor_tgt, vendor_src,
                                         check_first_block,
                                         version=blockimgdiff_version,
                                         disable_imgdiff=disable_imgdiff)
  else:
    vendor_diff = None

  AddCompatibilityArchiveIfTrebleEnabled(
      target_zip, output_zip, target_info, source_info)

  # Assertions (e.g. device properties check).
  target_info.WriteDeviceAssertions(script, OPTIONS.oem_no_mount)
  device_specific.IncrementalOTA_Assertions()

  # Two-step incremental package strategy (in chronological order,
  # which is *not* the order in which the generated script has
  # things):
  #
  # if stage is not "2/3" or "3/3":
  #    do verification on current system
  #    write recovery image to boot partition
  #    set stage to "2/3"
  #    reboot to boot partition and restart recovery
  # else if stage is "2/3":
  #    write recovery image to recovery partition
  #    set stage to "3/3"
  #    reboot to recovery partition and restart recovery
  # else:
  #    (stage must be "3/3")
  #    perform update:
  #       patch system files, etc.
  #       force full install of new boot image
  #       set up system to update recovery partition on first boot
  #    complete script normally
  #    (allow recovery to mark itself finished and reboot)

  if OPTIONS.two_step:
    if not source_info.get("multistage_support"):
      assert False, "two-step packages not supported by this build"
    fs = source_info["fstab"]["/misc"]
    assert fs.fs_type.upper() == "EMMC", \
        "two-step packages only supported on devices with EMMC /misc partitions"
    bcb_dev = {"bcb_dev" : fs.device}
    common.ZipWriteStr(output_zip, "recovery.img", target_recovery.data)
    script.AppendExtra("""
if get_stage("%(bcb_dev)s") == "2/3" then
""" % bcb_dev)

    # Stage 2/3: Write recovery image to /recovery (currently running /boot).
    script.Comment("Stage 2/3")
    script.AppendExtra("sleep(20);\n")
    script.WriteRawImage("/recovery", "recovery.img")
    script.AppendExtra("""
set_stage("%(bcb_dev)s", "3/3");
reboot_now("%(bcb_dev)s", "recovery");
else if get_stage("%(bcb_dev)s") != "3/3" then
""" % bcb_dev)

    # Stage 1/3: (a) Verify the current system.
    script.Comment("Stage 1/3")

  # Dump fingerprints
  script.Print("Source: {}".format(source_info.fingerprint))
  script.Print("Target: {}".format(target_info.fingerprint))

  script.Print("Verifying current system...")

  device_specific.IncrementalOTA_VerifyBegin()

  WriteFingerprintAssertion(script, target_info, source_info)

  # Check the required cache size (i.e. stashed blocks).
  size = []
  if system_diff:
    size.append(system_diff.required_cache)
  if vendor_diff:
    size.append(vendor_diff.required_cache)

  if updating_boot:
    boot_type, boot_device = common.GetTypeAndDevice("/boot", source_info)
    d = common.Difference(target_boot, source_boot)
    _, _, d = d.ComputePatch()
    if d is None:
      include_full_boot = True
      common.ZipWriteStr(output_zip, "boot.img", target_boot.data)
    else:
      include_full_boot = False

      logger.info(
          "boot      target: %d  source: %d  diff: %d", target_boot.size,
          source_boot.size, len(d))
<<<<<<< HEAD

      common.ZipWriteStr(output_zip, "boot.img.p", d)

=======

      common.ZipWriteStr(output_zip, "boot.img.p", d)

>>>>>>> 6ba7b178
      script.PatchPartitionCheck(
          "{}:{}:{}:{}".format(
              boot_type, boot_device, target_boot.size, target_boot.sha1),
          "{}:{}:{}:{}".format(
              boot_type, boot_device, source_boot.size, source_boot.sha1))

      size.append(target_boot.size)

  if size:
    script.CacheFreeSpaceCheck(max(size))

  device_specific.IncrementalOTA_VerifyEnd()

  if OPTIONS.two_step:
    # Stage 1/3: (b) Write recovery image to /boot.
    _WriteRecoveryImageToBoot(script, output_zip)

    script.AppendExtra("""
set_stage("%(bcb_dev)s", "2/3");
reboot_now("%(bcb_dev)s", "");
else
""" % bcb_dev)

    # Stage 3/3: Make changes.
    script.Comment("Stage 3/3")

  # Verify the existing partitions.
  system_diff.WriteVerifyScript(script, touched_blocks_only=True)
  if vendor_diff:
    vendor_diff.WriteVerifyScript(script, touched_blocks_only=True)
  device_specific_diffs = device_specific.IncrementalOTA_GetBlockDifferences()
  if device_specific_diffs:
    assert all(isinstance(diff, common.BlockDifference)
               for diff in device_specific_diffs), \
        "IncrementalOTA_GetBlockDifferences is not returning a list of " \
        "BlockDifference objects"
    for diff in device_specific_diffs:
      diff.WriteVerifyScript(script, touched_blocks_only=True)

  script.Comment("---- start making changes here ----")

  device_specific.IncrementalOTA_InstallBegin()

  block_diffs = [system_diff]
  progress_dict = {"system": 0.8 if vendor_diff else 0.9}
  if vendor_diff:
    block_diffs.append(vendor_diff)
    progress_dict["vendor"] = 0.1
  if device_specific_diffs:
    block_diffs += device_specific_diffs

  if OPTIONS.source_info_dict.get("use_dynamic_partitions") == "true":
    if OPTIONS.target_info_dict.get("use_dynamic_partitions") != "true":
      raise RuntimeError(
          "can't generate incremental that disables dynamic partitions")
    dynamic_partitions_diff = common.DynamicPartitionsDifference(
        info_dict=OPTIONS.target_info_dict,
        source_info_dict=OPTIONS.source_info_dict,
        block_diffs=block_diffs,
        progress_dict=progress_dict)
    dynamic_partitions_diff.WriteScript(
        script, output_zip, write_verify_script=OPTIONS.verify)
  else:
    for block_diff in block_diffs:
      block_diff.WriteScript(script, output_zip,
                             progress=progress_dict.get(block_diff.partition),
                             write_verify_script=OPTIONS.verify)

  if OPTIONS.two_step:
    common.ZipWriteStr(output_zip, "boot.img", target_boot.data)
    script.WriteRawImage("/boot", "boot.img")
    logger.info("writing full boot image (forced by two-step mode)")

  if not OPTIONS.two_step:
    if updating_boot:
      if include_full_boot:
        logger.info("boot image changed; including full.")
        script.Print("Installing boot image...")
        script.WriteRawImage("/boot", "boot.img")
      else:
        # Produce the boot image by applying a patch to the current
        # contents of the boot partition, and write it back to the
        # partition.
        logger.info("boot image changed; including patch.")
        script.Print("Patching boot image...")
        script.ShowProgress(0.1, 10)
        script.PatchPartition(
            '{}:{}:{}:{}'.format(
                boot_type, boot_device, target_boot.size, target_boot.sha1),
            '{}:{}:{}:{}'.format(
                boot_type, boot_device, source_boot.size, source_boot.sha1),
            'boot.img.p')
    else:
      logger.info("boot image unchanged; skipping.")

  # Do device-specific installation (eg, write radio image).
  device_specific.IncrementalOTA_InstallEnd()

  if OPTIONS.extra_script is not None:
    script.AppendExtra(OPTIONS.extra_script)

  if OPTIONS.wipe_user_data:
    script.Print("Erasing user data...")
    script.FormatPartition("/data")

  if OPTIONS.two_step:
    script.AppendExtra("""
set_stage("%(bcb_dev)s", "");
endif;
endif;
""" % bcb_dev)

  script.SetProgress(1)
  # For downgrade OTAs, we prefer to use the update-binary in the source
  # build that is actually newer than the one in the target build.
  if OPTIONS.downgrade:
    script.AddToZip(source_zip, output_zip, input_path=OPTIONS.updater_binary)
  else:
    script.AddToZip(target_zip, output_zip, input_path=OPTIONS.updater_binary)
  metadata["ota-required-cache"] = str(script.required_cache)

  # We haven't written the metadata entry yet, which will be handled in
  # FinalizeMetadata().
  common.ZipClose(output_zip)

  # Sign the generated zip package unless no_signing is specified.
  needed_property_files = (
      NonAbOtaPropertyFiles(),
  )
  FinalizeMetadata(metadata, staging_file, output_file, needed_property_files)


def GetTargetFilesZipForSecondaryImages(input_file, skip_postinstall=False):
  """Returns a target-files.zip file for generating secondary payload.

  Although the original target-files.zip already contains secondary slot
  images (i.e. IMAGES/system_other.img), we need to rename the files to the
  ones without _other suffix. Note that we cannot instead modify the names in
  META/ab_partitions.txt, because there are no matching partitions on device.

  For the partitions that don't have secondary images, the ones for primary
  slot will be used. This is to ensure that we always have valid boot, vbmeta,
  bootloader images in the inactive slot.

  Args:
    input_file: The input target-files.zip file.
    skip_postinstall: Whether to skip copying the postinstall config file.

  Returns:
    The filename of the target-files.zip for generating secondary payload.
  """
  target_file = common.MakeTempFile(prefix="targetfiles-", suffix=".zip")
  target_zip = zipfile.ZipFile(target_file, 'w', allowZip64=True)

  with zipfile.ZipFile(input_file, 'r') as input_zip:
    infolist = input_zip.infolist()
    namelist = input_zip.namelist()
<<<<<<< HEAD

  # Additionally unzip 'RADIO/*' if exists.
  unzip_pattern = UNZIP_PATTERN[:]
  if any([entry.startswith('RADIO/') for entry in namelist]):
    unzip_pattern.append('RADIO/*')
  input_tmp = common.UnzipTemp(input_file, unzip_pattern)
=======
>>>>>>> 6ba7b178

  input_tmp = common.UnzipTemp(input_file, UNZIP_PATTERN)
  for info in infolist:
    unzipped_file = os.path.join(input_tmp, *info.filename.split('/'))
    if info.filename == 'IMAGES/system_other.img':
      common.ZipWrite(target_zip, unzipped_file, arcname='IMAGES/system.img')

    # Primary images and friends need to be skipped explicitly.
    elif info.filename in ('IMAGES/system.img',
                           'IMAGES/system.map'):
      pass

    # Skip copying the postinstall config if requested.
    elif skip_postinstall and info.filename == POSTINSTALL_CONFIG:
      pass

    elif info.filename.startswith(('META/', 'IMAGES/', 'RADIO/')):
      common.ZipWrite(target_zip, unzipped_file, arcname=info.filename)

  common.ZipClose(target_zip)

  return target_file


def GetTargetFilesZipWithoutPostinstallConfig(input_file):
  """Returns a target-files.zip that's not containing postinstall_config.txt.

  This allows brillo_update_payload script to skip writing all the postinstall
  hooks in the generated payload. The input target-files.zip file will be
  duplicated, with 'META/postinstall_config.txt' skipped. If input_file doesn't
  contain the postinstall_config.txt entry, the input file will be returned.

  Args:
    input_file: The input target-files.zip filename.

  Returns:
    The filename of target-files.zip that doesn't contain postinstall config.
  """
  # We should only make a copy if postinstall_config entry exists.
  with zipfile.ZipFile(input_file, 'r') as input_zip:
    if POSTINSTALL_CONFIG not in input_zip.namelist():
      return input_file

  target_file = common.MakeTempFile(prefix="targetfiles-", suffix=".zip")
  shutil.copyfile(input_file, target_file)
  common.ZipDelete(target_file, POSTINSTALL_CONFIG)
  return target_file


def GetTargetFilesZipForRetrofitDynamicPartitions(input_file,
<<<<<<< HEAD
                                                  super_block_devices):
=======
                                                  super_block_devices,
                                                  dynamic_partition_list):
>>>>>>> 6ba7b178
  """Returns a target-files.zip for retrofitting dynamic partitions.

  This allows brillo_update_payload to generate an OTA based on the exact
  bits on the block devices. Postinstall is disabled.

  Args:
    input_file: The input target-files.zip filename.
    super_block_devices: The list of super block devices
<<<<<<< HEAD
=======
    dynamic_partition_list: The list of dynamic partitions
>>>>>>> 6ba7b178

  Returns:
    The filename of target-files.zip with *.img replaced with super_*.img for
    each block device in super_block_devices.
  """
  assert super_block_devices, "No super_block_devices are specified."

  replace = {'OTA/super_{}.img'.format(dev): 'IMAGES/{}.img'.format(dev)
             for dev in super_block_devices}

  target_file = common.MakeTempFile(prefix="targetfiles-", suffix=".zip")
  shutil.copyfile(input_file, target_file)

  with zipfile.ZipFile(input_file, 'r') as input_zip:
    namelist = input_zip.namelist()

<<<<<<< HEAD
  # Always skip postinstall for a retrofit update.
  to_delete = [POSTINSTALL_CONFIG]
=======
  input_tmp = common.UnzipTemp(input_file, RETROFIT_DAP_UNZIP_PATTERN)

  # Remove partitions from META/ab_partitions.txt that is in
  # dynamic_partition_list but not in super_block_devices so that
  # brillo_update_payload won't generate update for those logical partitions.
  ab_partitions_file = os.path.join(input_tmp, *AB_PARTITIONS.split('/'))
  with open(ab_partitions_file) as f:
    ab_partitions_lines = f.readlines()
    ab_partitions = [line.strip() for line in ab_partitions_lines]
  # Assert that all super_block_devices are in ab_partitions
  super_device_not_updated = [partition for partition in super_block_devices
                              if partition not in ab_partitions]
  assert not super_device_not_updated, \
      "{} is in super_block_devices but not in {}".format(
          super_device_not_updated, AB_PARTITIONS)
  # ab_partitions -= (dynamic_partition_list - super_block_devices)
  new_ab_partitions = common.MakeTempFile(prefix="ab_partitions", suffix=".txt")
  with open(new_ab_partitions, 'w') as f:
    for partition in ab_partitions:
      if (partition in dynamic_partition_list and
          partition not in super_block_devices):
          logger.info("Dropping %s from ab_partitions.txt", partition)
          continue
      f.write(partition + "\n")
  to_delete = [AB_PARTITIONS]

  # Always skip postinstall for a retrofit update.
  to_delete += [POSTINSTALL_CONFIG]
>>>>>>> 6ba7b178

  # Delete dynamic_partitions_info.txt so that brillo_update_payload thinks this
  # is a regular update on devices without dynamic partitions support.
  to_delete += [DYNAMIC_PARTITION_INFO]

  # Remove the existing partition images as well as the map files.
  to_delete += replace.values()
  to_delete += ['IMAGES/{}.map'.format(dev) for dev in super_block_devices]

  common.ZipDelete(target_file, to_delete)

<<<<<<< HEAD
  input_tmp = common.UnzipTemp(input_file, SUPER_SPLIT_PATTERN)
=======
>>>>>>> 6ba7b178
  target_zip = zipfile.ZipFile(target_file, 'a', allowZip64=True)

  # Write super_{foo}.img as {foo}.img.
  for src, dst in replace.items():
    assert src in namelist, \
          'Missing {} in {}; {} cannot be written'.format(src, input_file, dst)
    unzipped_file = os.path.join(input_tmp, *src.split('/'))
    common.ZipWrite(target_zip, unzipped_file, arcname=dst)

<<<<<<< HEAD
=======
  # Write new ab_partitions.txt file
  common.ZipWrite(target_zip, new_ab_partitions, arcname=AB_PARTITIONS)

>>>>>>> 6ba7b178
  common.ZipClose(target_zip)

  return target_file


def WriteABOTAPackageWithBrilloScript(target_file, output_file,
                                      source_file=None):
  """Generates an Android OTA package that has A/B update payload."""
  # Stage the output zip package for package signing.
  if not OPTIONS.no_signing:
    staging_file = common.MakeTempFile(suffix='.zip')
  else:
    staging_file = output_file
  output_zip = zipfile.ZipFile(staging_file, "w",
                               compression=zipfile.ZIP_DEFLATED)

  if source_file is not None:
    target_info = BuildInfo(OPTIONS.target_info_dict, OPTIONS.oem_dicts)
    source_info = BuildInfo(OPTIONS.source_info_dict, OPTIONS.oem_dicts)
  else:
    target_info = BuildInfo(OPTIONS.info_dict, OPTIONS.oem_dicts)
    source_info = None

  # Metadata to comply with Android OTA package format.
  metadata = GetPackageMetadata(target_info, source_info)

  if OPTIONS.retrofit_dynamic_partitions:
    target_file = GetTargetFilesZipForRetrofitDynamicPartitions(
<<<<<<< HEAD
        target_file, target_info.get("super_block_devices").strip().split())
=======
        target_file, target_info.get("super_block_devices").strip().split(),
        target_info.get("dynamic_partition_list").strip().split())
>>>>>>> 6ba7b178
  elif OPTIONS.skip_postinstall:
    target_file = GetTargetFilesZipWithoutPostinstallConfig(target_file)

  # Generate payload.
  payload = Payload()

  # Enforce a max timestamp this payload can be applied on top of.
  if OPTIONS.downgrade:
    max_timestamp = source_info.GetBuildProp("ro.build.date.utc")
  else:
    max_timestamp = metadata["post-timestamp"]
  additional_args = ["--max_timestamp", max_timestamp]

  payload.Generate(target_file, source_file, additional_args)

  # Sign the payload.
  payload_signer = PayloadSigner()
  payload.Sign(payload_signer)

  # Write the payload into output zip.
  payload.WriteToZip(output_zip)

  # Generate and include the secondary payload that installs secondary images
  # (e.g. system_other.img).
  if OPTIONS.include_secondary:
    # We always include a full payload for the secondary slot, even when
    # building an incremental OTA. See the comments for "--include_secondary".
    secondary_target_file = GetTargetFilesZipForSecondaryImages(
        target_file, OPTIONS.skip_postinstall)
    secondary_payload = Payload(secondary=True)
    secondary_payload.Generate(secondary_target_file,
                               additional_args=additional_args)
    secondary_payload.Sign(payload_signer)
    secondary_payload.WriteToZip(output_zip)

  # If dm-verity is supported for the device, copy contents of care_map
  # into A/B OTA package.
  target_zip = zipfile.ZipFile(target_file, "r")
  if (target_info.get("verity") == "true" or
      target_info.get("avb_enable") == "true"):
    care_map_list = [x for x in ["care_map.pb", "care_map.txt"] if
                     "META/" + x in target_zip.namelist()]

    # Adds care_map if either the protobuf format or the plain text one exists.
    if care_map_list:
      care_map_name = care_map_list[0]
      care_map_data = target_zip.read("META/" + care_map_name)
      # In order to support streaming, care_map needs to be packed as
      # ZIP_STORED.
      common.ZipWriteStr(output_zip, care_map_name, care_map_data,
                         compress_type=zipfile.ZIP_STORED)
    else:
      logger.warning("Cannot find care map file in target_file package")

  AddCompatibilityArchiveIfTrebleEnabled(
      target_zip, output_zip, target_info, source_info)

  common.ZipClose(target_zip)

  # We haven't written the metadata entry yet, which will be handled in
  # FinalizeMetadata().
  common.ZipClose(output_zip)

  # AbOtaPropertyFiles intends to replace StreamingPropertyFiles, as it covers
  # all the info of the latter. However, system updaters and OTA servers need to
  # take time to switch to the new flag. We keep both of the flags for
  # P-timeframe, and will remove StreamingPropertyFiles in later release.
  needed_property_files = (
      AbOtaPropertyFiles(),
      StreamingPropertyFiles(),
  )
  FinalizeMetadata(metadata, staging_file, output_file, needed_property_files)


def main(argv):

  def option_handler(o, a):
    if o in ("-k", "--package_key"):
      OPTIONS.package_key = a
    elif o in ("-i", "--incremental_from"):
      OPTIONS.incremental_source = a
    elif o == "--full_radio":
      OPTIONS.full_radio = True
    elif o == "--full_bootloader":
      OPTIONS.full_bootloader = True
    elif o == "--wipe_user_data":
      OPTIONS.wipe_user_data = True
    elif o == "--downgrade":
      OPTIONS.downgrade = True
      OPTIONS.wipe_user_data = True
    elif o == "--override_timestamp":
      OPTIONS.downgrade = True
    elif o in ("-o", "--oem_settings"):
      OPTIONS.oem_source = a.split(',')
    elif o == "--oem_no_mount":
      OPTIONS.oem_no_mount = True
    elif o in ("-e", "--extra_script"):
      OPTIONS.extra_script = a
    elif o in ("-t", "--worker_threads"):
      if a.isdigit():
        OPTIONS.worker_threads = int(a)
      else:
        raise ValueError("Cannot parse value %r for option %r - only "
                         "integers are allowed." % (a, o))
    elif o in ("-2", "--two_step"):
      OPTIONS.two_step = True
    elif o == "--include_secondary":
      OPTIONS.include_secondary = True
    elif o == "--no_signing":
      OPTIONS.no_signing = True
    elif o == "--verify":
      OPTIONS.verify = True
    elif o == "--block":
      OPTIONS.block_based = True
    elif o in ("-b", "--binary"):
      OPTIONS.updater_binary = a
    elif o == "--stash_threshold":
      try:
        OPTIONS.stash_threshold = float(a)
      except ValueError:
        raise ValueError("Cannot parse value %r for option %r - expecting "
                         "a float" % (a, o))
    elif o == "--log_diff":
      OPTIONS.log_diff = a
    elif o == "--payload_signer":
      OPTIONS.payload_signer = a
    elif o == "--payload_signer_args":
      OPTIONS.payload_signer_args = shlex.split(a)
    elif o == "--extracted_input_target_files":
      OPTIONS.extracted_input = a
    elif o == "--skip_postinstall":
      OPTIONS.skip_postinstall = True
    elif o == "--retrofit_dynamic_partitions":
      OPTIONS.retrofit_dynamic_partitions = True
    elif o == "--skip_compatibility_check":
      OPTIONS.skip_compatibility_check = True
    elif o == "--output_metadata_path":
      OPTIONS.output_metadata_path = a
    else:
      return False
    return True

  args = common.ParseOptions(argv, __doc__,
                             extra_opts="b:k:i:d:e:t:2o:",
                             extra_long_opts=[
                                 "package_key=",
                                 "incremental_from=",
                                 "full_radio",
                                 "full_bootloader",
                                 "wipe_user_data",
                                 "downgrade",
                                 "override_timestamp",
                                 "extra_script=",
                                 "worker_threads=",
                                 "two_step",
                                 "include_secondary",
                                 "no_signing",
                                 "block",
                                 "binary=",
                                 "oem_settings=",
                                 "oem_no_mount",
                                 "verify",
                                 "stash_threshold=",
                                 "log_diff=",
                                 "payload_signer=",
                                 "payload_signer_args=",
                                 "extracted_input_target_files=",
                                 "skip_postinstall",
                                 "retrofit_dynamic_partitions",
                                 "skip_compatibility_check",
                                 "output_metadata_path=",
                             ], extra_option_handler=option_handler)

  if len(args) != 2:
    common.Usage(__doc__)
    sys.exit(1)

  common.InitLogging()

  if OPTIONS.downgrade:
    # We should only allow downgrading incrementals (as opposed to full).
    # Otherwise the device may go back from arbitrary build with this full
    # OTA package.
    if OPTIONS.incremental_source is None:
      raise ValueError("Cannot generate downgradable full OTAs")

  # Load the build info dicts from the zip directly or the extracted input
  # directory. We don't need to unzip the entire target-files zips, because they
  # won't be needed for A/B OTAs (brillo_update_payload does that on its own).
  # When loading the info dicts, we don't need to provide the second parameter
  # to common.LoadInfoDict(). Specifying the second parameter allows replacing
  # some properties with their actual paths, such as 'selinux_fc',
  # 'ramdisk_dir', which won't be used during OTA generation.
  if OPTIONS.extracted_input is not None:
    OPTIONS.info_dict = common.LoadInfoDict(OPTIONS.extracted_input)
  else:
    with zipfile.ZipFile(args[0], 'r') as input_zip:
      OPTIONS.info_dict = common.LoadInfoDict(input_zip)

  logger.info("--- target info ---")
  common.DumpInfoDict(OPTIONS.info_dict)

  # Load the source build dict if applicable.
  if OPTIONS.incremental_source is not None:
    OPTIONS.target_info_dict = OPTIONS.info_dict
    with zipfile.ZipFile(OPTIONS.incremental_source, 'r') as source_zip:
      OPTIONS.source_info_dict = common.LoadInfoDict(source_zip)

    logger.info("--- source info ---")
    common.DumpInfoDict(OPTIONS.source_info_dict)

  # Load OEM dicts if provided.
  OPTIONS.oem_dicts = _LoadOemDicts(OPTIONS.oem_source)

  # Assume retrofitting dynamic partitions when base build does not set
  # use_dynamic_partitions but target build does.
  if (OPTIONS.source_info_dict and
      OPTIONS.source_info_dict.get("use_dynamic_partitions") != "true" and
      OPTIONS.target_info_dict.get("use_dynamic_partitions") == "true"):
    if OPTIONS.target_info_dict.get("dynamic_partition_retrofit") != "true":
      raise common.ExternalError(
          "Expect to generate incremental OTA for retrofitting dynamic "
          "partitions, but dynamic_partition_retrofit is not set in target "
          "build.")
    logger.info("Implicitly generating retrofit incremental OTA.")
    OPTIONS.retrofit_dynamic_partitions = True

  # Skip postinstall for retrofitting dynamic partitions.
  if OPTIONS.retrofit_dynamic_partitions:
    OPTIONS.skip_postinstall = True

  ab_update = OPTIONS.info_dict.get("ab_update") == "true"

  # Use the default key to sign the package if not specified with package_key.
  # package_keys are needed on ab_updates, so always define them if an
  # ab_update is getting created.
  if not OPTIONS.no_signing or ab_update:
    if OPTIONS.package_key is None:
      OPTIONS.package_key = OPTIONS.info_dict.get(
          "default_system_dev_certificate",
          "build/target/product/security/testkey")
    # Get signing keys
    OPTIONS.key_passwords = common.GetKeyPasswords([OPTIONS.package_key])

  if ab_update:
    WriteABOTAPackageWithBrilloScript(
        target_file=args[0],
        output_file=args[1],
        source_file=OPTIONS.incremental_source)

    logger.info("done.")
    return

  # Sanity check the loaded info dicts first.
  if OPTIONS.info_dict.get("no_recovery") == "true":
    raise common.ExternalError(
        "--- target build has specified no recovery ---")

  # Non-A/B OTAs rely on /cache partition to store temporary files.
  cache_size = OPTIONS.info_dict.get("cache_size")
  if cache_size is None:
    logger.warning("--- can't determine the cache partition size ---")
  OPTIONS.cache_size = cache_size

  if OPTIONS.extra_script is not None:
    OPTIONS.extra_script = open(OPTIONS.extra_script).read()

  if OPTIONS.extracted_input is not None:
    OPTIONS.input_tmp = OPTIONS.extracted_input
  else:
    logger.info("unzipping target target-files...")
    OPTIONS.input_tmp = common.UnzipTemp(args[0], UNZIP_PATTERN)
  OPTIONS.target_tmp = OPTIONS.input_tmp

  # If the caller explicitly specified the device-specific extensions path via
  # -s / --device_specific, use that. Otherwise, use META/releasetools.py if it
  # is present in the target target_files. Otherwise, take the path of the file
  # from 'tool_extensions' in the info dict and look for that in the local
  # filesystem, relative to the current directory.
  if OPTIONS.device_specific is None:
    from_input = os.path.join(OPTIONS.input_tmp, "META", "releasetools.py")
    if os.path.exists(from_input):
      logger.info("(using device-specific extensions from target_files)")
      OPTIONS.device_specific = from_input
    else:
      OPTIONS.device_specific = OPTIONS.info_dict.get("tool_extensions")

  if OPTIONS.device_specific is not None:
    OPTIONS.device_specific = os.path.abspath(OPTIONS.device_specific)

  # Generate a full OTA.
  if OPTIONS.incremental_source is None:
    with zipfile.ZipFile(args[0], 'r') as input_zip:
      WriteFullOTAPackage(
          input_zip,
          output_file=args[1])

  # Generate an incremental OTA.
  else:
    logger.info("unzipping source target-files...")
    OPTIONS.source_tmp = common.UnzipTemp(
        OPTIONS.incremental_source, UNZIP_PATTERN)
    with zipfile.ZipFile(args[0], 'r') as input_zip, \
        zipfile.ZipFile(OPTIONS.incremental_source, 'r') as source_zip:
      WriteBlockIncrementalOTAPackage(
          input_zip,
          source_zip,
          output_file=args[1])

    if OPTIONS.log_diff:
      with open(OPTIONS.log_diff, 'w') as out_file:
        import target_files_diff
        target_files_diff.recursiveDiff(
            '', OPTIONS.source_tmp, OPTIONS.input_tmp, out_file)

  logger.info("done.")


if __name__ == '__main__':
  try:
    common.CloseInheritedPipes()
    main(sys.argv[1:])
  except common.ExternalError:
    logger.exception("\n   ERROR:\n")
    sys.exit(1)
  finally:
    common.Cleanup()<|MERGE_RESOLUTION|>--- conflicted
+++ resolved
@@ -235,14 +235,9 @@
 METADATA_NAME = 'META-INF/com/android/metadata'
 POSTINSTALL_CONFIG = 'META/postinstall_config.txt'
 DYNAMIC_PARTITION_INFO = 'META/dynamic_partitions_info.txt'
-<<<<<<< HEAD
-UNZIP_PATTERN = ['IMAGES/*', 'META/*']
-SUPER_SPLIT_PATTERN = ['OTA/super_*.img']
-=======
 AB_PARTITIONS = 'META/ab_partitions.txt'
 UNZIP_PATTERN = ['IMAGES/*', 'META/*', 'RADIO/*']
 RETROFIT_DAP_UNZIP_PATTERN = ['OTA/super_*.img', AB_PARTITIONS]
->>>>>>> 6ba7b178
 
 
 class BuildInfo(object):
@@ -1646,15 +1641,9 @@
       logger.info(
           "boot      target: %d  source: %d  diff: %d", target_boot.size,
           source_boot.size, len(d))
-<<<<<<< HEAD
 
       common.ZipWriteStr(output_zip, "boot.img.p", d)
 
-=======
-
-      common.ZipWriteStr(output_zip, "boot.img.p", d)
-
->>>>>>> 6ba7b178
       script.PatchPartitionCheck(
           "{}:{}:{}:{}".format(
               boot_type, boot_device, target_boot.size, target_boot.sha1),
@@ -1812,15 +1801,6 @@
   with zipfile.ZipFile(input_file, 'r') as input_zip:
     infolist = input_zip.infolist()
     namelist = input_zip.namelist()
-<<<<<<< HEAD
-
-  # Additionally unzip 'RADIO/*' if exists.
-  unzip_pattern = UNZIP_PATTERN[:]
-  if any([entry.startswith('RADIO/') for entry in namelist]):
-    unzip_pattern.append('RADIO/*')
-  input_tmp = common.UnzipTemp(input_file, unzip_pattern)
-=======
->>>>>>> 6ba7b178
 
   input_tmp = common.UnzipTemp(input_file, UNZIP_PATTERN)
   for info in infolist:
@@ -1871,12 +1851,8 @@
 
 
 def GetTargetFilesZipForRetrofitDynamicPartitions(input_file,
-<<<<<<< HEAD
-                                                  super_block_devices):
-=======
                                                   super_block_devices,
                                                   dynamic_partition_list):
->>>>>>> 6ba7b178
   """Returns a target-files.zip for retrofitting dynamic partitions.
 
   This allows brillo_update_payload to generate an OTA based on the exact
@@ -1885,10 +1861,7 @@
   Args:
     input_file: The input target-files.zip filename.
     super_block_devices: The list of super block devices
-<<<<<<< HEAD
-=======
     dynamic_partition_list: The list of dynamic partitions
->>>>>>> 6ba7b178
 
   Returns:
     The filename of target-files.zip with *.img replaced with super_*.img for
@@ -1905,10 +1878,6 @@
   with zipfile.ZipFile(input_file, 'r') as input_zip:
     namelist = input_zip.namelist()
 
-<<<<<<< HEAD
-  # Always skip postinstall for a retrofit update.
-  to_delete = [POSTINSTALL_CONFIG]
-=======
   input_tmp = common.UnzipTemp(input_file, RETROFIT_DAP_UNZIP_PATTERN)
 
   # Remove partitions from META/ab_partitions.txt that is in
@@ -1937,7 +1906,6 @@
 
   # Always skip postinstall for a retrofit update.
   to_delete += [POSTINSTALL_CONFIG]
->>>>>>> 6ba7b178
 
   # Delete dynamic_partitions_info.txt so that brillo_update_payload thinks this
   # is a regular update on devices without dynamic partitions support.
@@ -1949,10 +1917,6 @@
 
   common.ZipDelete(target_file, to_delete)
 
-<<<<<<< HEAD
-  input_tmp = common.UnzipTemp(input_file, SUPER_SPLIT_PATTERN)
-=======
->>>>>>> 6ba7b178
   target_zip = zipfile.ZipFile(target_file, 'a', allowZip64=True)
 
   # Write super_{foo}.img as {foo}.img.
@@ -1962,12 +1926,9 @@
     unzipped_file = os.path.join(input_tmp, *src.split('/'))
     common.ZipWrite(target_zip, unzipped_file, arcname=dst)
 
-<<<<<<< HEAD
-=======
   # Write new ab_partitions.txt file
   common.ZipWrite(target_zip, new_ab_partitions, arcname=AB_PARTITIONS)
 
->>>>>>> 6ba7b178
   common.ZipClose(target_zip)
 
   return target_file
@@ -1996,12 +1957,8 @@
 
   if OPTIONS.retrofit_dynamic_partitions:
     target_file = GetTargetFilesZipForRetrofitDynamicPartitions(
-<<<<<<< HEAD
-        target_file, target_info.get("super_block_devices").strip().split())
-=======
         target_file, target_info.get("super_block_devices").strip().split(),
         target_info.get("dynamic_partition_list").strip().split())
->>>>>>> 6ba7b178
   elif OPTIONS.skip_postinstall:
     target_file = GetTargetFilesZipWithoutPostinstallConfig(target_file)
 
