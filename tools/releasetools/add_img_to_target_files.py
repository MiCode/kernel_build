#!/usr/bin/env python
#
# Copyright (C) 2014 The Android Open Source Project
#
# Licensed under the Apache License, Version 2.0 (the "License");
# you may not use this file except in compliance with the License.
# You may obtain a copy of the License at
#
#      http://www.apache.org/licenses/LICENSE-2.0
#
# Unless required by applicable law or agreed to in writing, software
# distributed under the License is distributed on an "AS IS" BASIS,
# WITHOUT WARRANTIES OR CONDITIONS OF ANY KIND, either express or implied.
# See the License for the specific language governing permissions and
# limitations under the License.

"""
Given a target-files zipfile that does not contain images (ie, does
not have an IMAGES/ top-level subdirectory), produce the images and
add them to the zipfile.

Usage:  add_img_to_target_files [flag] target_files

  -a  (--add_missing)
      Build and add missing images to "IMAGES/". If this option is
      not specified, this script will simply exit when "IMAGES/"
      directory exists in the target file.

  -r  (--rebuild_recovery)
      Rebuild the recovery patch and write it to the system image. Only
      meaningful when system image needs to be rebuilt.

  --replace_verity_private_key
      Replace the private key used for verity signing. (same as the option
      in sign_target_files_apks)

  --replace_verity_public_key
       Replace the certificate (public key) used for verity verification. (same
       as the option in sign_target_files_apks)

  --is_signing
      Skip building & adding the images for "userdata" and "cache" if we
      are signing the target files.
"""

from __future__ import print_function

import datetime
import logging
import os
import shlex
import shutil
import sys
import uuid
import zipfile

import build_image
import build_super_image
import common
import rangelib
import sparse_img

if sys.hexversion < 0x02070000:
  print("Python 2.7 or newer is required.", file=sys.stderr)
  sys.exit(1)

logger = logging.getLogger(__name__)

OPTIONS = common.OPTIONS
OPTIONS.add_missing = False
OPTIONS.rebuild_recovery = False
OPTIONS.replace_updated_files_list = []
OPTIONS.replace_verity_public_key = False
OPTIONS.replace_verity_private_key = False
OPTIONS.is_signing = False

# Use a fixed timestamp (01/01/2009 00:00:00 UTC) for files when packaging
# images. (b/24377993, b/80600931)
FIXED_FILE_TIMESTAMP = int((
    datetime.datetime(2009, 1, 1, 0, 0, 0, 0, None) -
    datetime.datetime.utcfromtimestamp(0)).total_seconds())


class OutputFile(object):
  """A helper class to write a generated file to the given dir or zip.

  When generating images, we want the outputs to go into the given zip file, or
  the given dir.

  Attributes:
    name: The name of the output file, regardless of the final destination.
  """

  def __init__(self, output_zip, input_dir, prefix, name):
    # We write the intermediate output file under the given input_dir, even if
    # the final destination is a zip archive.
    self.name = os.path.join(input_dir, prefix, name)
    self._output_zip = output_zip
    if self._output_zip:
      self._zip_name = os.path.join(prefix, name)

  def Write(self):
    if self._output_zip:
      common.ZipWrite(self._output_zip, self.name, self._zip_name)


def GetCareMap(which, imgname):
  """Returns the care_map string for the given partition.

  Args:
    which: The partition name, must be listed in PARTITIONS_WITH_CARE_MAP.
    imgname: The filename of the image.

  Returns:
    (which, care_map_ranges): care_map_ranges is the raw string of the care_map
    RangeSet.
  """
  assert which in common.PARTITIONS_WITH_CARE_MAP

  simg = sparse_img.SparseImage(imgname)
  care_map_ranges = simg.care_map
  size_key = which + "_image_size"
  image_size = OPTIONS.info_dict.get(size_key)
  if image_size:
    # excludes the verity metadata blocks of the given image. When AVB is enabled,
    # this size is the max image size returned by the AVB tool
    image_blocks = int(image_size) / 4096 - 1
    assert image_blocks > 0, "blocks for {} must be positive".format(which)
    care_map_ranges = care_map_ranges.intersect(
        rangelib.RangeSet("0-{}".format(image_blocks)))

  return [which, care_map_ranges.to_string_raw()]


def AddSystem(output_zip, recovery_img=None, boot_img=None):
  """Turn the contents of SYSTEM into a system image and store it in
  output_zip. Returns the name of the system image file."""

  img = OutputFile(output_zip, OPTIONS.input_tmp, "IMAGES", "system.img")
  if os.path.exists(img.name):
    logger.info("system.img already exists; no need to rebuild...")
    return img.name

  def output_sink(fn, data):
    ofile = open(os.path.join(OPTIONS.input_tmp, "SYSTEM", fn), "w")
    ofile.write(data)
    ofile.close()

    if output_zip:
      arc_name = "SYSTEM/" + fn
      if arc_name in output_zip.namelist():
        OPTIONS.replace_updated_files_list.append(arc_name)
      else:
        common.ZipWrite(output_zip, ofile.name, arc_name)

  if OPTIONS.rebuild_recovery:
    logger.info("Building new recovery patch")
    common.MakeRecoveryPatch(OPTIONS.input_tmp, output_sink, recovery_img,
                             boot_img, info_dict=OPTIONS.info_dict)

  block_list = OutputFile(output_zip, OPTIONS.input_tmp, "IMAGES", "system.map")
  CreateImage(OPTIONS.input_tmp, OPTIONS.info_dict, "system", img,
              block_list=block_list)

  return img.name


def AddSystemOther(output_zip):
  """Turn the contents of SYSTEM_OTHER into a system_other image
  and store it in output_zip."""

  img = OutputFile(output_zip, OPTIONS.input_tmp, "IMAGES", "system_other.img")
  if os.path.exists(img.name):
    logger.info("system_other.img already exists; no need to rebuild...")
    return

  CreateImage(OPTIONS.input_tmp, OPTIONS.info_dict, "system_other", img)


def AddVendor(output_zip):
  """Turn the contents of VENDOR into a vendor image and store in it
  output_zip."""

  img = OutputFile(output_zip, OPTIONS.input_tmp, "IMAGES", "vendor.img")
  if os.path.exists(img.name):
    logger.info("vendor.img already exists; no need to rebuild...")
    return img.name

  block_list = OutputFile(output_zip, OPTIONS.input_tmp, "IMAGES", "vendor.map")
  CreateImage(OPTIONS.input_tmp, OPTIONS.info_dict, "vendor", img,
              block_list=block_list)
  return img.name


def AddProduct(output_zip):
  """Turn the contents of PRODUCT into a product image and store it in
  output_zip."""

  img = OutputFile(output_zip, OPTIONS.input_tmp, "IMAGES", "product.img")
  if os.path.exists(img.name):
    logger.info("product.img already exists; no need to rebuild...")
    return img.name

  block_list = OutputFile(
      output_zip, OPTIONS.input_tmp, "IMAGES", "product.map")
  CreateImage(
      OPTIONS.input_tmp, OPTIONS.info_dict, "product", img,
      block_list=block_list)
  return img.name


def AddProductServices(output_zip):
  """Turn the contents of PRODUCT_SERVICES into a product_services image and
  store it in output_zip."""

  img = OutputFile(output_zip, OPTIONS.input_tmp, "IMAGES",
                   "product_services.img")
  if os.path.exists(img.name):
    logger.info("product_services.img already exists; no need to rebuild...")
    return img.name

  block_list = OutputFile(
      output_zip, OPTIONS.input_tmp, "IMAGES", "product_services.map")
  CreateImage(
      OPTIONS.input_tmp, OPTIONS.info_dict, "product_services", img,
      block_list=block_list)
  return img.name


def AddOdm(output_zip):
  """Turn the contents of ODM into an odm image and store it in output_zip."""

  img = OutputFile(output_zip, OPTIONS.input_tmp, "IMAGES", "odm.img")
  if os.path.exists(img.name):
    logger.info("odm.img already exists; no need to rebuild...")
    return img.name

  block_list = OutputFile(
      output_zip, OPTIONS.input_tmp, "IMAGES", "odm.map")
  CreateImage(
      OPTIONS.input_tmp, OPTIONS.info_dict, "odm", img,
      block_list=block_list)
  return img.name


def AddDtbo(output_zip):
  """Adds the DTBO image.

  Uses the image under IMAGES/ if it already exists. Otherwise looks for the
  image under PREBUILT_IMAGES/, signs it as needed, and returns the image name.
  """
  img = OutputFile(output_zip, OPTIONS.input_tmp, "IMAGES", "dtbo.img")
  if os.path.exists(img.name):
    logger.info("dtbo.img already exists; no need to rebuild...")
    return img.name

  dtbo_prebuilt_path = os.path.join(
      OPTIONS.input_tmp, "PREBUILT_IMAGES", "dtbo.img")
  assert os.path.exists(dtbo_prebuilt_path)
  shutil.copy(dtbo_prebuilt_path, img.name)

  # AVB-sign the image as needed.
  if OPTIONS.info_dict.get("avb_enable") == "true":
    avbtool = OPTIONS.info_dict["avb_avbtool"]
    part_size = OPTIONS.info_dict["dtbo_size"]
    # The AVB hash footer will be replaced if already present.
    cmd = [avbtool, "add_hash_footer", "--image", img.name,
           "--partition_size", str(part_size), "--partition_name", "dtbo"]
    common.AppendAVBSigningArgs(cmd, "dtbo")
    args = OPTIONS.info_dict.get("avb_dtbo_add_hash_footer_args")
    if args and args.strip():
      cmd.extend(shlex.split(args))
    common.RunAndCheckOutput(cmd)

  img.Write()
  return img.name


def CreateImage(input_dir, info_dict, what, output_file, block_list=None):
  logger.info("creating " + what + ".img...")

  image_props = build_image.ImagePropFromGlobalDict(info_dict, what)
  fstab = info_dict["fstab"]
  mount_point = "/" + what
  if fstab and mount_point in fstab:
    image_props["fs_type"] = fstab[mount_point].fs_type

  image_props["timestamp"] = FIXED_FILE_TIMESTAMP

  if what == "system":
    fs_config_prefix = ""
  else:
    fs_config_prefix = what + "_"

  fs_config = os.path.join(
      input_dir, "META/" + fs_config_prefix + "filesystem_config.txt")
  if not os.path.exists(fs_config):
    fs_config = None

  # Override values loaded from info_dict.
  if fs_config:
    image_props["fs_config"] = fs_config
  if block_list:
    image_props["block_list"] = block_list.name

  # Use repeatable ext4 FS UUID and hash_seed UUID (based on partition name and
  # build fingerprint).
  uuid_seed = what + "-"
  if "build.prop" in info_dict:
    build_prop = info_dict["build.prop"]
    if "ro.build.fingerprint" in build_prop:
      uuid_seed += build_prop["ro.build.fingerprint"]
    elif "ro.build.thumbprint" in build_prop:
      uuid_seed += build_prop["ro.build.thumbprint"]
  image_props["uuid"] = str(uuid.uuid5(uuid.NAMESPACE_URL, uuid_seed))
  hash_seed = "hash_seed-" + uuid_seed
  image_props["hash_seed"] = str(uuid.uuid5(uuid.NAMESPACE_URL, hash_seed))

  build_image.BuildImage(
      os.path.join(input_dir, what.upper()), image_props, output_file.name)

  output_file.Write()
  if block_list:
    block_list.Write()

  # Set the '_image_size' for given image size.
  is_verity_partition = "verity_block_device" in image_props
  verity_supported = (image_props.get("verity") == "true" or
                      image_props.get("avb_enable") == "true")
  is_avb_enable = image_props.get("avb_hashtree_enable") == "true"
  if verity_supported and (is_verity_partition or is_avb_enable):
    image_size = image_props.get("image_size")
    if image_size:
      image_size_key = what + "_image_size"
      info_dict[image_size_key] = int(image_size)

  use_dynamic_size = (
      info_dict.get("use_dynamic_partition_size") == "true" and
      what in shlex.split(info_dict.get("dynamic_partition_list", "").strip()))
  if use_dynamic_size:
    info_dict.update(build_image.GlobalDictFromImageProp(image_props, what))


def AddUserdata(output_zip):
  """Create a userdata image and store it in output_zip.

  In most case we just create and store an empty userdata.img;
  But the invoker can also request to create userdata.img with real
  data from the target files, by setting "userdata_img_with_data=true"
  in OPTIONS.info_dict.
  """

  img = OutputFile(output_zip, OPTIONS.input_tmp, "IMAGES", "userdata.img")
  if os.path.exists(img.name):
    logger.info("userdata.img already exists; no need to rebuild...")
    return

  # Skip userdata.img if no size.
  image_props = build_image.ImagePropFromGlobalDict(OPTIONS.info_dict, "data")
  if not image_props.get("partition_size"):
    return

  logger.info("creating userdata.img...")

  image_props["timestamp"] = FIXED_FILE_TIMESTAMP

  if OPTIONS.info_dict.get("userdata_img_with_data") == "true":
    user_dir = os.path.join(OPTIONS.input_tmp, "DATA")
  else:
    user_dir = common.MakeTempDir()

  fstab = OPTIONS.info_dict["fstab"]
  if fstab:
    image_props["fs_type"] = fstab["/data"].fs_type
  build_image.BuildImage(user_dir, image_props, img.name)

  common.CheckSize(img.name, "userdata.img", OPTIONS.info_dict)
  img.Write()


def AppendVBMetaArgsForPartition(cmd, partition, image):
  """Appends the VBMeta arguments for partition.

  It sets up the VBMeta argument by including the partition descriptor from the
  given 'image', or by configuring the partition as a chained partition.

  Args:
    cmd: A list of command args that will be used to generate the vbmeta image.
        The argument for the partition will be appended to the list.
    partition: The name of the partition (e.g. "system").
    image: The path to the partition image.
  """
  # Check if chain partition is used.
  key_path = OPTIONS.info_dict.get("avb_" + partition + "_key_path")
  if key_path:
    chained_partition_arg = common.GetAvbChainedPartitionArg(
        partition, OPTIONS.info_dict)
    cmd.extend(["--chain_partition", chained_partition_arg])
  else:
    cmd.extend(["--include_descriptors_from_image", image])


def AddVBMeta(output_zip, partitions, name, needed_partitions):
  """Creates a VBMeta image and stores it in output_zip.

  It generates the requested VBMeta image. The requested image could be for
  top-level or chained VBMeta image, which is determined based on the name.

  Args:
    output_zip: The output zip file, which needs to be already open.
    partitions: A dict that's keyed by partition names with image paths as
        values. Only valid partition names are accepted, as listed in
        common.AVB_PARTITIONS.
    name: Name of the VBMeta partition, e.g. 'vbmeta', 'vbmeta_system'.
    needed_partitions: Partitions whose descriptors should be included into the
        generated VBMeta image.

  Returns:
    Path to the created image.

  Raises:
    AssertionError: On invalid input args.
  """
  assert needed_partitions, "Needed partitions must be specified"

  img = OutputFile(
      output_zip, OPTIONS.input_tmp, "IMAGES", "{}.img".format(name))
  if os.path.exists(img.name):
    logger.info("%s.img already exists; not rebuilding...", name)
    return img.name

  avbtool = OPTIONS.info_dict["avb_avbtool"]
  cmd = [avbtool, "make_vbmeta_image", "--output", img.name]
  common.AppendAVBSigningArgs(cmd, name)

  for partition, path in partitions.items():
    if partition not in needed_partitions:
      continue
    assert (partition in common.AVB_PARTITIONS or
            partition.startswith('vbmeta_')), \
        'Unknown partition: {}'.format(partition)
    assert os.path.exists(path), \
        'Failed to find {} for {}'.format(path, partition)
    AppendVBMetaArgsForPartition(cmd, partition, path)

  args = OPTIONS.info_dict.get("avb_{}_args".format(name))
  if args and args.strip():
    split_args = shlex.split(args)
    for index, arg in enumerate(split_args[:-1]):
      # Sanity check that the image file exists. Some images might be defined
      # as a path relative to source tree, which may not be available at the
      # same location when running this script (we have the input target_files
      # zip only). For such cases, we additionally scan other locations (e.g.
      # IMAGES/, RADIO/, etc) before bailing out.
      if arg == '--include_descriptors_from_image':
        image_path = split_args[index + 1]
        if os.path.exists(image_path):
          continue
        found = False
        for dir_name in ['IMAGES', 'RADIO', 'PREBUILT_IMAGES']:
          alt_path = os.path.join(
              OPTIONS.input_tmp, dir_name, os.path.basename(image_path))
          if os.path.exists(alt_path):
            split_args[index + 1] = alt_path
            found = True
            break
        assert found, 'Failed to find {}'.format(image_path)
    cmd.extend(split_args)

  common.RunAndCheckOutput(cmd)
  img.Write()
  return img.name


def AddPartitionTable(output_zip):
  """Create a partition table image and store it in output_zip."""

  img = OutputFile(
      output_zip, OPTIONS.input_tmp, "IMAGES", "partition-table.img")
  bpt = OutputFile(
      output_zip, OPTIONS.input_tmp, "META", "partition-table.bpt")

  # use BPTTOOL from environ, or "bpttool" if empty or not set.
  bpttool = os.getenv("BPTTOOL") or "bpttool"
  cmd = [bpttool, "make_table", "--output_json", bpt.name,
         "--output_gpt", img.name]
  input_files_str = OPTIONS.info_dict["board_bpt_input_files"]
  input_files = input_files_str.split(" ")
  for i in input_files:
    cmd.extend(["--input", i])
  disk_size = OPTIONS.info_dict.get("board_bpt_disk_size")
  if disk_size:
    cmd.extend(["--disk_size", disk_size])
  args = OPTIONS.info_dict.get("board_bpt_make_table_args")
  if args:
    cmd.extend(shlex.split(args))
  common.RunAndCheckOutput(cmd)

  img.Write()
  bpt.Write()


def AddCache(output_zip):
  """Create an empty cache image and store it in output_zip."""

  img = OutputFile(output_zip, OPTIONS.input_tmp, "IMAGES", "cache.img")
  if os.path.exists(img.name):
    logger.info("cache.img already exists; no need to rebuild...")
    return

  image_props = build_image.ImagePropFromGlobalDict(OPTIONS.info_dict, "cache")
  # The build system has to explicitly request for cache.img.
  if "fs_type" not in image_props:
    return

  logger.info("creating cache.img...")

  image_props["timestamp"] = FIXED_FILE_TIMESTAMP

  user_dir = common.MakeTempDir()

  fstab = OPTIONS.info_dict["fstab"]
  if fstab:
    image_props["fs_type"] = fstab["/cache"].fs_type
  build_image.BuildImage(user_dir, image_props, img.name)

  common.CheckSize(img.name, "cache.img", OPTIONS.info_dict)
  img.Write()


def CheckAbOtaImages(output_zip, ab_partitions):
  """Checks that all the listed A/B partitions have their images available.

  The images need to be available under IMAGES/ or RADIO/, with the former takes
  a priority.

  Args:
    output_zip: The output zip file (needs to be already open), or None to
        find images in OPTIONS.input_tmp/.
    ab_partitions: The list of A/B partitions.

  Raises:
    AssertionError: If it can't find an image.
  """
  for partition in ab_partitions:
    img_name = partition.strip() + ".img"

    # Assert that the image is present under IMAGES/ now.
    if output_zip:
      # Zip spec says: All slashes MUST be forward slashes.
      images_path = "IMAGES/" + img_name
      radio_path = "RADIO/" + img_name
      available = (images_path in output_zip.namelist() or
                   radio_path in output_zip.namelist())
    else:
      images_path = os.path.join(OPTIONS.input_tmp, "IMAGES", img_name)
      radio_path = os.path.join(OPTIONS.input_tmp, "RADIO", img_name)
      available = os.path.exists(images_path) or os.path.exists(radio_path)
<<<<<<< HEAD

    assert available, "Failed to find " + img_name
=======
>>>>>>> 6ba7b178

    assert available, "Failed to find " + img_name

<<<<<<< HEAD
=======

>>>>>>> 6ba7b178
def AddCareMapForAbOta(output_zip, ab_partitions, image_paths):
  """Generates and adds care_map.pb for a/b partition that has care_map.

  Args:
    output_zip: The output zip file (needs to be already open), or None to
        write care_map.pb to OPTIONS.input_tmp/.
    ab_partitions: The list of A/B partitions.
    image_paths: A map from the partition name to the image path.
  """
  care_map_list = []
  for partition in ab_partitions:
    partition = partition.strip()
    if partition not in common.PARTITIONS_WITH_CARE_MAP:
      continue

    verity_block_device = "{}_verity_block_device".format(partition)
    avb_hashtree_enable = "avb_{}_hashtree_enable".format(partition)
    if (verity_block_device in OPTIONS.info_dict or
        OPTIONS.info_dict.get(avb_hashtree_enable) == "true"):
      image_path = image_paths[partition]
      assert os.path.exists(image_path)
      care_map_list += GetCareMap(partition, image_path)

      # adds fingerprint field to the care_map
      build_props = OPTIONS.info_dict.get(partition + ".build.prop", {})
      prop_name_list = ["ro.{}.build.fingerprint".format(partition),
                        "ro.{}.build.thumbprint".format(partition)]

      present_props = [x for x in prop_name_list if x in build_props]
      if not present_props:
        logger.warning("fingerprint is not present for partition %s", partition)
        property_id, fingerprint = "unknown", "unknown"
      else:
        property_id = present_props[0]
        fingerprint = build_props[property_id]
      care_map_list += [property_id, fingerprint]

  if not care_map_list:
    return

  # Converts the list into proto buf message by calling care_map_generator; and
  # writes the result to a temp file.
  temp_care_map_text = common.MakeTempFile(prefix="caremap_text-",
                                           suffix=".txt")
  with open(temp_care_map_text, 'w') as text_file:
    text_file.write('\n'.join(care_map_list))

  temp_care_map = common.MakeTempFile(prefix="caremap-", suffix=".pb")
  care_map_gen_cmd = ["care_map_generator", temp_care_map_text, temp_care_map]
  common.RunAndCheckOutput(care_map_gen_cmd)

  care_map_path = "META/care_map.pb"
  if output_zip and care_map_path not in output_zip.namelist():
    common.ZipWrite(output_zip, temp_care_map, arcname=care_map_path)
  else:
    shutil.copy(temp_care_map, os.path.join(OPTIONS.input_tmp, care_map_path))
    if output_zip:
      OPTIONS.replace_updated_files_list.append(care_map_path)


def AddPackRadioImages(output_zip, images):
  """Copies images listed in META/pack_radioimages.txt from RADIO/ to IMAGES/.

  Args:
    output_zip: The output zip file (needs to be already open), or None to
        write images to OPTIONS.input_tmp/.
    images: A list of image names.

  Raises:
    AssertionError: If a listed image can't be found.
  """
  for image in images:
    img_name = image.strip()
    _, ext = os.path.splitext(img_name)
    if not ext:
      img_name += ".img"

    prebuilt_path = os.path.join(OPTIONS.input_tmp, "IMAGES", img_name)
    if os.path.exists(prebuilt_path):
      logger.info("%s already exists, no need to overwrite...", img_name)
      continue

    img_radio_path = os.path.join(OPTIONS.input_tmp, "RADIO", img_name)
    assert os.path.exists(img_radio_path), \
        "Failed to find %s at %s" % (img_name, img_radio_path)

    if output_zip:
      common.ZipWrite(output_zip, img_radio_path, "IMAGES/" + img_name)
    else:
      shutil.copy(img_radio_path, prebuilt_path)


def AddSuperEmpty(output_zip):
  """Create a super_empty.img and store it in output_zip."""

  img = OutputFile(output_zip, OPTIONS.input_tmp, "IMAGES", "super_empty.img")
  build_super_image.BuildSuperImage(OPTIONS.info_dict, img.name)
  img.Write()


def AddSuperSplit(output_zip):
  """Create split super_*.img and store it in output_zip."""

  outdir = os.path.join(OPTIONS.input_tmp, "OTA")
  built = build_super_image.BuildSuperImage(OPTIONS.input_tmp, outdir)

  if built:
    for dev in OPTIONS.info_dict['super_block_devices'].strip().split():
      img = OutputFile(output_zip, OPTIONS.input_tmp, "OTA",
                       "super_" + dev + ".img")
      img.Write()


def ReplaceUpdatedFiles(zip_filename, files_list):
  """Updates all the ZIP entries listed in files_list.

  For now the list includes META/care_map.pb, and the related files under
  SYSTEM/ after rebuilding recovery.
  """
  common.ZipDelete(zip_filename, files_list)
  output_zip = zipfile.ZipFile(zip_filename, "a",
                               compression=zipfile.ZIP_DEFLATED,
                               allowZip64=True)
  for item in files_list:
    file_path = os.path.join(OPTIONS.input_tmp, item)
    assert os.path.exists(file_path)
    common.ZipWrite(output_zip, file_path, arcname=item)
  common.ZipClose(output_zip)


def AddImagesToTargetFiles(filename):
  """Creates and adds images (boot/recovery/system/...) to a target_files.zip.

  It works with either a zip file (zip mode), or a directory that contains the
  files to be packed into a target_files.zip (dir mode). The latter is used when
  being called from build/make/core/Makefile.

  The images will be created under IMAGES/ in the input target_files.zip.

  Args:
    filename: the target_files.zip, or the zip root directory.
  """
  if os.path.isdir(filename):
    OPTIONS.input_tmp = os.path.abspath(filename)
  else:
    OPTIONS.input_tmp = common.UnzipTemp(filename)

  if not OPTIONS.add_missing:
    if os.path.isdir(os.path.join(OPTIONS.input_tmp, "IMAGES")):
      logger.warning("target_files appears to already contain images.")
      sys.exit(1)

  OPTIONS.info_dict = common.LoadInfoDict(OPTIONS.input_tmp, repacking=True)

  has_recovery = OPTIONS.info_dict.get("no_recovery") != "true"

  # {vendor,odm,product,product_services}.img are unlike system.img or
  # system_other.img. Because it could be built from source, or dropped into
  # target_files.zip as a prebuilt blob. We consider either of them as
  # {vendor,product,product_services}.img being available, which could be
  # used when generating vbmeta.img for AVB.
  has_vendor = (os.path.isdir(os.path.join(OPTIONS.input_tmp, "VENDOR")) or
                os.path.exists(os.path.join(OPTIONS.input_tmp, "IMAGES",
                                            "vendor.img")))
  has_odm = (os.path.isdir(os.path.join(OPTIONS.input_tmp, "ODM")) or
             os.path.exists(os.path.join(OPTIONS.input_tmp, "IMAGES",
                                         "odm.img")))
  has_product = (os.path.isdir(os.path.join(OPTIONS.input_tmp, "PRODUCT")) or
                 os.path.exists(os.path.join(OPTIONS.input_tmp, "IMAGES",
                                             "product.img")))
  has_product_services = (os.path.isdir(os.path.join(OPTIONS.input_tmp,
                                                     "PRODUCT_SERVICES")) or
                          os.path.exists(os.path.join(OPTIONS.input_tmp,
                                                      "IMAGES",
                                                      "product_services.img")))
  has_system = os.path.isdir(os.path.join(OPTIONS.input_tmp, "SYSTEM"))
  has_system_other = os.path.isdir(os.path.join(OPTIONS.input_tmp,
                                                "SYSTEM_OTHER"))

  # Set up the output destination. It writes to the given directory for dir
  # mode; otherwise appends to the given ZIP.
  if os.path.isdir(filename):
    output_zip = None
  else:
    output_zip = zipfile.ZipFile(filename, "a",
                                 compression=zipfile.ZIP_DEFLATED,
                                 allowZip64=True)

  # Always make input_tmp/IMAGES available, since we may stage boot / recovery
  # images there even under zip mode. The directory will be cleaned up as part
  # of OPTIONS.input_tmp.
  images_dir = os.path.join(OPTIONS.input_tmp, "IMAGES")
  if not os.path.isdir(images_dir):
    os.makedirs(images_dir)

  # A map between partition names and their paths, which could be used when
  # generating AVB vbmeta image.
  partitions = dict()

  def banner(s):
    logger.info("\n\n++++ " + s + " ++++\n\n")

  banner("boot")
  # common.GetBootableImage() returns the image directly if present.
  boot_image = common.GetBootableImage(
      "IMAGES/boot.img", "boot.img", OPTIONS.input_tmp, "BOOT")
  # boot.img may be unavailable in some targets (e.g. aosp_arm64).
  if boot_image:
    partitions['boot'] = os.path.join(OPTIONS.input_tmp, "IMAGES", "boot.img")
    if not os.path.exists(partitions['boot']):
      boot_image.WriteToDir(OPTIONS.input_tmp)
      if output_zip:
        boot_image.AddToZip(output_zip)

  recovery_image = None
  if has_recovery:
    banner("recovery")
    recovery_image = common.GetBootableImage(
        "IMAGES/recovery.img", "recovery.img", OPTIONS.input_tmp, "RECOVERY")
    assert recovery_image, "Failed to create recovery.img."
    partitions['recovery'] = os.path.join(
        OPTIONS.input_tmp, "IMAGES", "recovery.img")
    if not os.path.exists(partitions['recovery']):
      recovery_image.WriteToDir(OPTIONS.input_tmp)
      if output_zip:
        recovery_image.AddToZip(output_zip)

      banner("recovery (two-step image)")
      # The special recovery.img for two-step package use.
      recovery_two_step_image = common.GetBootableImage(
          "IMAGES/recovery-two-step.img", "recovery-two-step.img",
          OPTIONS.input_tmp, "RECOVERY", two_step_image=True)
      assert recovery_two_step_image, "Failed to create recovery-two-step.img."
      recovery_two_step_image_path = os.path.join(
          OPTIONS.input_tmp, "IMAGES", "recovery-two-step.img")
      if not os.path.exists(recovery_two_step_image_path):
        recovery_two_step_image.WriteToDir(OPTIONS.input_tmp)
        if output_zip:
          recovery_two_step_image.AddToZip(output_zip)

  if has_system:
    banner("system")
    partitions['system'] = AddSystem(
        output_zip, recovery_img=recovery_image, boot_img=boot_image)

  if has_vendor:
    banner("vendor")
    partitions['vendor'] = AddVendor(output_zip)

  if has_product:
    banner("product")
    partitions['product'] = AddProduct(output_zip)

  if has_product_services:
    banner("product_services")
    partitions['product_services'] = AddProductServices(output_zip)

  if has_odm:
    banner("odm")
    partitions['odm'] = AddOdm(output_zip)

  if has_system_other:
    banner("system_other")
    AddSystemOther(output_zip)

  if not OPTIONS.is_signing:
    banner("userdata")
    AddUserdata(output_zip)
    banner("cache")
    AddCache(output_zip)

  if OPTIONS.info_dict.get("board_bpt_enable") == "true":
    banner("partition-table")
    AddPartitionTable(output_zip)

  if OPTIONS.info_dict.get("has_dtbo") == "true":
    banner("dtbo")
    partitions['dtbo'] = AddDtbo(output_zip)

  if OPTIONS.info_dict.get("avb_enable") == "true":
    # vbmeta_partitions includes the partitions that should be included into
    # top-level vbmeta.img, which are the ones that are not included in any
    # chained VBMeta image plus the chained VBMeta images themselves.
    vbmeta_partitions = common.AVB_PARTITIONS[:]

    vbmeta_system = OPTIONS.info_dict.get("avb_vbmeta_system", "").strip()
    if vbmeta_system:
      banner("vbmeta_system")
      partitions["vbmeta_system"] = AddVBMeta(
          output_zip, partitions, "vbmeta_system", vbmeta_system.split())
      vbmeta_partitions = [
          item for item in vbmeta_partitions
          if item not in vbmeta_system.split()]
      vbmeta_partitions.append("vbmeta_system")

    vbmeta_vendor = OPTIONS.info_dict.get("avb_vbmeta_vendor", "").strip()
    if vbmeta_vendor:
      banner("vbmeta_vendor")
      partitions["vbmeta_vendor"] = AddVBMeta(
          output_zip, partitions, "vbmeta_vendor", vbmeta_vendor.split())
      vbmeta_partitions = [
          item for item in vbmeta_partitions
          if item not in vbmeta_vendor.split()]
      vbmeta_partitions.append("vbmeta_vendor")

    banner("vbmeta")
    AddVBMeta(output_zip, partitions, "vbmeta", vbmeta_partitions)

  if OPTIONS.info_dict.get("build_super_partition") == "true":
    banner("super_empty")
    AddSuperEmpty(output_zip)

    if OPTIONS.info_dict.get(
        "build_retrofit_dynamic_partitions_ota_package") == "true":
      banner("super split images")
      AddSuperSplit(output_zip)

  banner("radio")
  ab_partitions_txt = os.path.join(OPTIONS.input_tmp, "META",
                                   "ab_partitions.txt")
  if os.path.exists(ab_partitions_txt):
    with open(ab_partitions_txt, 'r') as f:
      ab_partitions = f.readlines()

    # For devices using A/B update, make sure we have all the needed images
    # ready under IMAGES/ or RADIO/.
    CheckAbOtaImages(output_zip, ab_partitions)

    # Generate care_map.pb for ab_partitions, then write this file to
    # target_files package.
    AddCareMapForAbOta(output_zip, ab_partitions, partitions)

  # Radio images that need to be packed into IMAGES/, and product-img.zip.
  pack_radioimages_txt = os.path.join(
      OPTIONS.input_tmp, "META", "pack_radioimages.txt")
  if os.path.exists(pack_radioimages_txt):
    with open(pack_radioimages_txt, 'r') as f:
      AddPackRadioImages(output_zip, f.readlines())

  if output_zip:
    common.ZipClose(output_zip)
    if OPTIONS.replace_updated_files_list:
      ReplaceUpdatedFiles(output_zip.filename,
                          OPTIONS.replace_updated_files_list)


def main(argv):
  def option_handler(o, a):
    if o in ("-a", "--add_missing"):
      OPTIONS.add_missing = True
    elif o in ("-r", "--rebuild_recovery",):
      OPTIONS.rebuild_recovery = True
    elif o == "--replace_verity_private_key":
      OPTIONS.replace_verity_private_key = (True, a)
    elif o == "--replace_verity_public_key":
      OPTIONS.replace_verity_public_key = (True, a)
    elif o == "--is_signing":
      OPTIONS.is_signing = True
    else:
      return False
    return True

  args = common.ParseOptions(
      argv, __doc__, extra_opts="ar",
      extra_long_opts=["add_missing", "rebuild_recovery",
                       "replace_verity_public_key=",
                       "replace_verity_private_key=",
                       "is_signing"],
      extra_option_handler=option_handler)

  if len(args) != 1:
    common.Usage(__doc__)
    sys.exit(1)

  common.InitLogging()

  AddImagesToTargetFiles(args[0])
  logger.info("done.")

if __name__ == '__main__':
  try:
    common.CloseInheritedPipes()
    main(sys.argv[1:])
  except common.ExternalError:
    logger.exception("\n   ERROR:\n")
    sys.exit(1)
  finally:
    common.Cleanup()<|MERGE_RESOLUTION|>--- conflicted
+++ resolved
@@ -556,18 +556,10 @@
       images_path = os.path.join(OPTIONS.input_tmp, "IMAGES", img_name)
       radio_path = os.path.join(OPTIONS.input_tmp, "RADIO", img_name)
       available = os.path.exists(images_path) or os.path.exists(radio_path)
-<<<<<<< HEAD
 
     assert available, "Failed to find " + img_name
-=======
->>>>>>> 6ba7b178
-
-    assert available, "Failed to find " + img_name
-
-<<<<<<< HEAD
-=======
-
->>>>>>> 6ba7b178
+
+
 def AddCareMapForAbOta(output_zip, ab_partitions, image_paths):
   """Generates and adds care_map.pb for a/b partition that has care_map.
 
