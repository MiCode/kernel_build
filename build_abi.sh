--- conflicted
+++ resolved
@@ -329,39 +329,6 @@
     if [ $DIFF -eq 1 ]; then
         echo "========================================================"
         echo " Comparing ABI against expected definition ($ABI_DEFINITION)"
-<<<<<<< HEAD
-        abi_report=${DIST_DIR}/abi.report
-
-        FULL_REPORT_FLAG=
-        if [ $FULL_REPORT -eq 1 ]; then
-            FULL_REPORT_FLAG="--full-report"
-        fi
-
-        set +e
-        ${ROOT_DIR}/build/abi/diff_abi --baseline $KERNEL_DIR/$ABI_DEFINITION \
-                                       --new      ${DIST_DIR}/${abi_out_file} \
-                                       --report   ${abi_report}               \
-                                       --short-report ${abi_report}.short     \
-                                       $FULL_REPORT_FLAG                      \
-                                       $KMI_SYMBOL_LIST_FLAG
-        rc=$?
-        set -e
-        echo "========================================================"
-        echo " A brief ABI report has been created at ${abi_report}.short"
-        echo
-        echo " The detailed report is available in the same directory."
-
-        if [ $rc -ne 0 ]; then
-            echo " ABI DIFFERENCES HAVE BEEN DETECTED!" 1>&2
-        fi
-
-        if [ $PRINT_REPORT -eq 1 ] && [ $rc -ne 0 ] ; then
-            echo "========================================================" 1>&2
-            cat ${abi_report}.short 1>&2
-        fi
-
-=======
->>>>>>> e9d7bfb6
         set +e
         ${ROOT_DIR}/build/abi/diff_abi --abi-tool delegated                   \
                                        --baseline $KERNEL_DIR/$ABI_DEFINITION \
