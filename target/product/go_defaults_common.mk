--- conflicted
+++ resolved
@@ -40,10 +40,7 @@
 PRODUCT_PACKAGES += InProcessNetworkStack
 PRODUCT_PACKAGES += CellBroadcastAppPlatform
 PRODUCT_PACKAGES += CellBroadcastServiceModulePlatform
-<<<<<<< HEAD
-=======
 PRODUCT_PACKAGES += InProcessTethering
->>>>>>> 7b319245
 
 # Strip the local variable table and the local variable type table to reduce
 # the size of the system image. This has no bearing on stack traces, but will
