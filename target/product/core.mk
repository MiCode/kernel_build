--- conflicted
+++ resolved
@@ -24,6 +24,7 @@
 
 PRODUCT_PACKAGES := \
     ApplicationsProvider \
+    BackupRestoreConfirmation \
     Browser \
     Bugreport \
     Contacts \
@@ -33,6 +34,7 @@
     DownloadProviderUi \
     HTMLViewer \
     Home \
+    KeyChain \
     MediaProvider \
     PackageInstaller \
     PicoTts \
@@ -40,11 +42,12 @@
     TelephonyProvider \
     TtsService \
     UserDictionaryProvider \
+    VoicemailProvider \
     VpnServices \
     apache-xml \
+    bluetooth-health \
     bouncycastle \
     bu \
-    bluetooth-health \
     cacerts \
     com.android.location.provider \
     com.android.location.provider.xml \
@@ -60,6 +63,7 @@
     ext \
     filterfw \
     framework-res \
+    hostapd \
     hprof-conv \
     icu.dat \
     installd \
@@ -69,19 +73,23 @@
     iptables \
     libOpenMAXAL \
     libOpenSLES \
+    libaudiopreprocessing \
     libcrypto \
     libdex \
     libdvm \
     libexpat \
+    libfilterfw \
+    libfilterpack_imageproc \
     libgabi++ \
     libicui18n \
     libicuuc \
     libjavacore \
     libnativehelper \
     libnfc_ndef \
+    libpowermanager \
+    libspeexresampler \
     libsqlite_jni \
     libssl \
-    libvariablespeed \
     libstagefright_soft_aacdec \
     libstagefright_soft_amrdec \
     libstagefright_soft_avcdec \
@@ -90,46 +98,13 @@
     libstagefright_soft_mpeg4dec \
     libstagefright_soft_vorbisdec \
     libstagefright_soft_vpxdec \
+    libvariablespeed \
+    libwebrtc_audio_preprocessing \
     libwilhelm \
-    libfilterfw \
-    libfilterpack_imageproc \
     libz \
-<<<<<<< HEAD
-    wpa_supplicant.conf \
-    KeyChain \
-    Browser \
-    Contacts \
-    Home \
-    HTMLViewer \
-    ApplicationsProvider \
-    BackupRestoreConfirmation \
-    ContactsProvider \
-    VoicemailProvider \
-    DownloadProvider \
-    DownloadProviderUi \
-    MediaProvider \
-    PicoTts \
-    SettingsProvider \
-    TelephonyProvider \
-    TtsService \
-    VpnServices \
-    UserDictionaryProvider \
-    PackageInstaller \
-    DefaultContainerService \
-    Bugreport \
-    ip \
     screencap \
     sensorservice \
-    libspeexresampler \
-    libwebrtc_audio_preprocessing \
-    libaudiopreprocessing \
-    hostapd \
-    libpowermanager
-=======
-    screencap \
-    sqlite-jdbc \
     wpa_supplicant.conf
->>>>>>> 9b5447df
 
 # host-only dependencies
 ifeq ($(WITH_HOST_DALVIK),true)
