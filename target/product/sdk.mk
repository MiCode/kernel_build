--- conflicted
+++ resolved
@@ -23,6 +23,7 @@
 	CustomLocale \
 	Development \
 	DevelopmentSettings \
+	Dialer \
 	Fallback \
 	Gallery \
 	GestureBuilder \
@@ -42,16 +43,10 @@
 	SdkSetup \
 	SmokeTest \
 	SmokeTestApp \
-<<<<<<< HEAD
 	SoftKeyboard \
 	sqlite3 \
 	SystemUI \
 	WidgetPreview
-=======
-	rild \
-	LegacyCamera \
-	Dialer
->>>>>>> 9c7281fb
 
 # Define the host tools and libs that are parts of the SDK.
 -include sdk/build/product_sdk.mk
