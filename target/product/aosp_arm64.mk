#
# Copyright (C) 2017 The Android Open-Source Project
#
# Licensed under the Apache License, Version 2.0 (the "License");
# you may not use this file except in compliance with the License.
# You may obtain a copy of the License at
#
#      http://www.apache.org/licenses/LICENSE-2.0
#
# Unless required by applicable law or agreed to in writing, software
# distributed under the License is distributed on an "AS IS" BASIS,
# WITHOUT WARRANTIES OR CONDITIONS OF ANY KIND, either express or implied.
# See the License for the specific language governing permissions and
# limitations under the License.
#

PRODUCT_USE_DYNAMIC_PARTITIONS := true

# The system image of aosp_arm64-userdebug is a GSI for the devices with:
# - ARM 64 bits user space
# - 64 bits binder interface
# - system-as-root
# - VNDK enforcement
# - compatible property override enabled

# This is a build configuration for a full-featured build of the
# Open-Source part of the tree. It's geared toward a US-centric
# build quite specifically for the emulator, and might not be
# entirely appropriate to inherit from for on-device configurations.

<<<<<<< HEAD
# GSI for system/product
$(call inherit-product, $(SRC_TARGET_DIR)/product/core_64_bit.mk)
$(call inherit-product, $(SRC_TARGET_DIR)/product/gsi_common.mk)

# Emulator for vendor
$(call inherit-product-if-exists, device/generic/goldfish/arm64-vendor.mk)
$(call inherit-product, $(SRC_TARGET_DIR)/product/emulator_vendor.mk)
$(call inherit-product, $(SRC_TARGET_DIR)/board/generic_arm64/device.mk)

# Enable mainline checking for excat this product name
ifeq (aosp_arm64,$(TARGET_PRODUCT))
PRODUCT_ENFORCE_ARTIFACT_PATH_REQUIREMENTS := relaxed
endif

PRODUCT_ARTIFACT_PATH_REQUIREMENT_WHITELIST += \
    root/init.zygote32_64.rc \
    root/init.zygote64_32.rc \
=======
#
# All components inherited here go to system image
#
$(call inherit-product, $(SRC_TARGET_DIR)/product/core_64_bit.mk)
$(call inherit-product, $(SRC_TARGET_DIR)/product/mainline_system.mk)
>>>>>>> 5e9a20c3

# Enable mainline checking for excat this product name
ifeq (aosp_arm64,$(TARGET_PRODUCT))
PRODUCT_ENFORCE_ARTIFACT_PATH_REQUIREMENTS := relaxed
endif

<<<<<<< HEAD
=======
PRODUCT_ARTIFACT_PATH_REQUIREMENT_WHITELIST += \
    root/init.zygote64_32.rc \

#
# All components inherited here go to product image
#
$(call inherit-product, $(SRC_TARGET_DIR)/product/aosp_product.mk)

#
# All components inherited here go to vendor image
#
$(call inherit-product-if-exists, device/generic/goldfish/arm64-vendor.mk)
$(call inherit-product, $(SRC_TARGET_DIR)/product/emulator_vendor.mk)
$(call inherit-product, $(SRC_TARGET_DIR)/board/generic_arm64/device.mk)

#
# Special settings for GSI releasing
#
ifeq (aosp_arm64,$(TARGET_PRODUCT))
$(call inherit-product, $(SRC_TARGET_DIR)/product/gsi_release.mk)
endif


>>>>>>> 5e9a20c3
PRODUCT_NAME := aosp_arm64
PRODUCT_DEVICE := generic_arm64
PRODUCT_BRAND := Android
PRODUCT_MODEL := AOSP on ARM64<|MERGE_RESOLUTION|>--- conflicted
+++ resolved
@@ -28,39 +28,17 @@
 # build quite specifically for the emulator, and might not be
 # entirely appropriate to inherit from for on-device configurations.
 
-<<<<<<< HEAD
-# GSI for system/product
+#
+# All components inherited here go to system image
+#
 $(call inherit-product, $(SRC_TARGET_DIR)/product/core_64_bit.mk)
-$(call inherit-product, $(SRC_TARGET_DIR)/product/gsi_common.mk)
-
-# Emulator for vendor
-$(call inherit-product-if-exists, device/generic/goldfish/arm64-vendor.mk)
-$(call inherit-product, $(SRC_TARGET_DIR)/product/emulator_vendor.mk)
-$(call inherit-product, $(SRC_TARGET_DIR)/board/generic_arm64/device.mk)
+$(call inherit-product, $(SRC_TARGET_DIR)/product/mainline_system.mk)
 
 # Enable mainline checking for excat this product name
 ifeq (aosp_arm64,$(TARGET_PRODUCT))
 PRODUCT_ENFORCE_ARTIFACT_PATH_REQUIREMENTS := relaxed
 endif
 
-PRODUCT_ARTIFACT_PATH_REQUIREMENT_WHITELIST += \
-    root/init.zygote32_64.rc \
-    root/init.zygote64_32.rc \
-=======
-#
-# All components inherited here go to system image
-#
-$(call inherit-product, $(SRC_TARGET_DIR)/product/core_64_bit.mk)
-$(call inherit-product, $(SRC_TARGET_DIR)/product/mainline_system.mk)
->>>>>>> 5e9a20c3
-
-# Enable mainline checking for excat this product name
-ifeq (aosp_arm64,$(TARGET_PRODUCT))
-PRODUCT_ENFORCE_ARTIFACT_PATH_REQUIREMENTS := relaxed
-endif
-
-<<<<<<< HEAD
-=======
 PRODUCT_ARTIFACT_PATH_REQUIREMENT_WHITELIST += \
     root/init.zygote64_32.rc \
 
@@ -84,7 +62,6 @@
 endif
 
 
->>>>>>> 5e9a20c3
 PRODUCT_NAME := aosp_arm64
 PRODUCT_DEVICE := generic_arm64
 PRODUCT_BRAND := Android
