--- conflicted
+++ resolved
@@ -62,12 +62,7 @@
 WIFI_DRIVER_FW_PATH_PARAM   := "/dev/null"
 WIFI_DRIVER_FW_PATH_STA     := "/dev/null"
 WIFI_DRIVER_FW_PATH_AP      := "/dev/null"
-<<<<<<< HEAD
-endif
+endif # BUILDING_GSI
 
 # TODO(b/150232543): Delete the following line.
-BUILD_BROKEN_USES_BUILD_COPY_HEADERS := true
-=======
-
-endif # BUILDING_GSI
->>>>>>> 58c3d33b
+BUILD_BROKEN_USES_BUILD_COPY_HEADERS := true