#!/usr/bin/env python3
#
# Copyright (C) 2019 The Android Open Source Project
#
# Licensed under the Apache License, Version 2.0 (the "License");
# you may not use this file except in compliance with the License.
# You may obtain a copy of the License at
#
#       http://www.apache.org/licenses/LICENSE-2.0
#
# Unless required by applicable law or agreed to in writing, software
# distributed under the License is distributed on an "AS IS" BASIS,
# WITHOUT WARRANTIES OR CONDITIONS OF ANY KIND, either express or implied.
# See the License for the specific language governing permissions and
# limitations under the License.
#

import argparse
import os
import sys

from abitool import get_abi_tool

def diff_abi(abitool, baseline, new, report, short_report, symbol_list):
    tool = get_abi_tool(abitool)
    return tool.diff_abi(baseline, new, report, short_report, symbol_list)

def main():
    parser = argparse.ArgumentParser()
    parser.add_argument('--baseline', help='baseline dump to compare to',
                        required=True)
    parser.add_argument('--new', help='new dump to compare to baseline',
                        required=True)
    parser.add_argument('--abi-tool', default='libabigail',
                        help='abi tool to be used to monitor abi')
    parser.add_argument('--report', help='where to write the report to',
                        required=True)
    parser.add_argument('--short-report', help='where to write a short report to',
                        default=None)
    parser.add_argument('--kmi-symbol-list', '--kmi-whitelist', default=None,
                        help='KMI symbol list to filter for')

    args = parser.parse_args()

    abi_changed = diff_abi(args.abi_tool,
                           args.baseline,
                           args.new,
                           args.report,
                           args.short_report,
<<<<<<< HEAD
                           args.kmi_whitelist)
    return abi_changed
=======
                           args.kmi_symbol_list)
    if abi_changed:
        return 8
>>>>>>> 9357b775

if __name__ == "__main__":
    sys.exit(main())<|MERGE_RESOLUTION|>--- conflicted
+++ resolved
@@ -47,14 +47,9 @@
                            args.new,
                            args.report,
                            args.short_report,
-<<<<<<< HEAD
-                           args.kmi_whitelist)
-    return abi_changed
-=======
                            args.kmi_symbol_list)
     if abi_changed:
         return 8
->>>>>>> 9357b775
 
 if __name__ == "__main__":
     sys.exit(main())