--- conflicted
+++ resolved
@@ -979,7 +979,38 @@
   fi
 fi
 
-<<<<<<< HEAD
+if [ -n "${MODULES_ORDER}" ]; then
+  echo "========================================================"
+  echo " Creating system_dlkm image"
+
+  rm -rf ${SYSTEM_DLKM_STAGING_DIR}
+  create_modules_staging "${MODULES_LIST}" ${MODULES_STAGING_DIR} \
+    ${SYSTEM_DLKM_STAGING_DIR} "${MODULES_BLOCKLIST}" "-e"
+
+  SYSTEM_DLKM_ROOT_DIR=$(echo ${SYSTEM_DLKM_STAGING_DIR}/lib/modules/*)
+  # Re-sign the stripped modules using kernel build time key
+  find ${SYSTEM_DLKM_STAGING_DIR} -type f -name "*.ko" \
+    -exec ${OUT_DIR}/scripts/sign-file sha1 \
+    ${OUT_DIR}/certs/signing_key.pem \
+    ${OUT_DIR}/certs/signing_key.x509 {} \;
+
+  mkfs.erofs -zlz4hc "${DIST_DIR}/system_dlkm.img" "${SYSTEM_DLKM_STAGING_DIR}"
+  if [ $? -ne 0 ]; then
+    echo "ERROR: system_dlkm image creation failed" >&2
+    exit 1
+  fi
+
+  # Verify system_dlkm.img size is less than /system_dlkm partition size(64MB)
+  SYSTEM_DLKM_PARTITION_SIZE=67108864
+  SYSTEM_DLKM_IMAGE_SIZE=$(stat --format=%s "${DIST_DIR}/system_dlkm.img")
+  if [ "${SYSTEM_DLKM_IMAGE_SIZE}" -gt "${SYSTEM_DLKM_PARTITION_SIZE}" ]; then
+    echo "ERROR: system_dlkm image size exceed partition size" >&2
+    echo "  system_dlkm image size = ${SYSTEM_DLKM_IMAGE_SIZE}" >&2
+    echo "  system_dlkm partition size = ${SYSTEM_DLKM_PARTITION_SIZE}" >&2
+    exit 1
+  fi
+fi
+
 # Building abl.elf
 if [ -n "${ABL_SRC}" ]; then
   if [ -e "${ROOT_DIR}/${ABL_SRC}" ]; then
@@ -1006,39 +1037,6 @@
   fi
 fi
 rm -f "${ABL_OLD_ENVIRONMENT}"
-=======
-if [ -n "${MODULES_ORDER}" ]; then
-  echo "========================================================"
-  echo " Creating system_dlkm image"
-
-  rm -rf ${SYSTEM_DLKM_STAGING_DIR}
-  create_modules_staging "${MODULES_LIST}" ${MODULES_STAGING_DIR} \
-    ${SYSTEM_DLKM_STAGING_DIR} "${MODULES_BLOCKLIST}" "-e"
-
-  SYSTEM_DLKM_ROOT_DIR=$(echo ${SYSTEM_DLKM_STAGING_DIR}/lib/modules/*)
-  # Re-sign the stripped modules using kernel build time key
-  find ${SYSTEM_DLKM_STAGING_DIR} -type f -name "*.ko" \
-    -exec ${OUT_DIR}/scripts/sign-file sha1 \
-    ${OUT_DIR}/certs/signing_key.pem \
-    ${OUT_DIR}/certs/signing_key.x509 {} \;
-
-  mkfs.erofs -zlz4hc "${DIST_DIR}/system_dlkm.img" "${SYSTEM_DLKM_STAGING_DIR}"
-  if [ $? -ne 0 ]; then
-    echo "ERROR: system_dlkm image creation failed" >&2
-    exit 1
-  fi
-
-  # Verify system_dlkm.img size is less than /system_dlkm partition size(64MB)
-  SYSTEM_DLKM_PARTITION_SIZE=67108864
-  SYSTEM_DLKM_IMAGE_SIZE=$(stat --format=%s "${DIST_DIR}/system_dlkm.img")
-  if [ "${SYSTEM_DLKM_IMAGE_SIZE}" -gt "${SYSTEM_DLKM_PARTITION_SIZE}" ]; then
-    echo "ERROR: system_dlkm image size exceed partition size" >&2
-    echo "  system_dlkm image size = ${SYSTEM_DLKM_IMAGE_SIZE}" >&2
-    echo "  system_dlkm partition size = ${SYSTEM_DLKM_PARTITION_SIZE}" >&2
-    exit 1
-  fi
-fi
->>>>>>> 938dd7d2
 
 if [ -n "${VENDOR_DLKM_MODULES_LIST}" ]; then
   build_vendor_dlkm
