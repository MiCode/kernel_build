--- conflicted
+++ resolved
@@ -70,12 +70,8 @@
         mkdir -p {intermediates_dir}
 
         # Copy all Kconfig files to our new KCONFIG_EXT directory
-<<<<<<< HEAD
-        rsync --no-perms -L -r --include="*/" --include="Kconfig*" --exclude="*" ${{KERNEL_DIR}}/${{KCONFIG_EXT_PREFIX}} {intermediates_dir}/
-=======
         # TODO(b/281706135): rsync source files cannot chgrp in sandbox
-        rsync -aL --no-group --include="*/" --include="Kconfig*" --exclude="*" ${{KERNEL_DIR}}/${{KCONFIG_EXT_PREFIX}} {intermediates_dir}/
->>>>>>> 621a637e
+        rsync --no-perms -L -r --no-group --include="*/" --include="Kconfig*" --exclude="*" ${{KERNEL_DIR}}/${{KCONFIG_EXT_PREFIX}} {intermediates_dir}/
 
         KCONFIG_EXT_PREFIX=$(realpath {intermediates_dir} --relative-to ${{ROOT_DIR}}/${{KERNEL_DIR}})/
 
