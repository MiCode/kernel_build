--- conflicted
+++ resolved
@@ -199,8 +199,6 @@
     visibility = ["//visibility:public"],
 )
 
-<<<<<<< HEAD
-=======
 py_binary(
     name = "ddk/analyze_inputs",
     srcs = ["ddk/analyze_inputs.py"],
@@ -216,7 +214,6 @@
     ],
 )
 
->>>>>>> 11e9af3e
 # Local build platforms
 platform(
     name = "linux_x86_64",
