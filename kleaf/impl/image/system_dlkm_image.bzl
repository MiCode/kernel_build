# Copyright (C) 2022 The Android Open Source Project
#
# Licensed under the Apache License, Version 2.0 (the "License");
# you may not use this file except in compliance with the License.
# You may obtain a copy of the License at
#
#       http://www.apache.org/licenses/LICENSE-2.0
#
# Unless required by applicable law or agreed to in writing, software
# distributed under the License is distributed on an "AS IS" BASIS,
# WITHOUT WARRANTIES OR CONDITIONS OF ANY KIND, either express or implied.
# See the License for the specific language governing permissions and
# limitations under the License.
"""
Build system_dlkm image for GKI modules.
"""

load("//build/kernel/kleaf/impl:constants.bzl", "SYSTEM_DLKM_COMMON_OUTS")
load("//build/kernel/kleaf/impl:utils.bzl", "utils")
load(
    ":common_providers.bzl",
    "ImagesInfo",
    "KernelModuleInfo",
)
load(
    ":image/image_utils.bzl",
    "image_utils",
    _MODULES_LOAD_NAME = "SYSTEM_DLKM_MODULES_LOAD_NAME",
    _STAGING_ARCHIVE_NAME = "SYSTEM_DLKM_STAGING_ARCHIVE_NAME",
)

visibility("//build/kernel/kleaf/...")

def _system_dlkm_image_impl(ctx):
    system_dlkm_modules_load = ctx.actions.declare_file("{}/{}".format(ctx.label.name, _MODULES_LOAD_NAME))
    system_dlkm_staging_archive = ctx.actions.declare_file("{}/{}".format(ctx.label.name, _STAGING_ARCHIVE_NAME))
    system_dlkm_modules_blocklist = ctx.actions.declare_file("{}/system_dlkm.modules.blocklist".format(ctx.label.name))

    modules_staging_dir = system_dlkm_staging_archive.dirname + "/staging"
    system_dlkm_staging_dir = modules_staging_dir + "/system_dlkm_staging"

    system_dlkm_fs_type = ctx.attr.system_dlkm_fs_type  # str | None
    system_dlkm_fs_types = ctx.attr.system_dlkm_fs_types  # list[str]

    if system_dlkm_fs_type and system_dlkm_fs_types:
        fail("""{}: Both system_dlkm_fs_type="{}" and system_dlkm_fs_types={} are specified. system_dlkm_fs_type is deprecated, use system_dlkm_fs_types instead.""".format(ctx.label, system_dlkm_fs_type, system_dlkm_fs_types))

    # Build system_dlkm.img with ext4 fs as default
    if not system_dlkm_fs_type and not system_dlkm_fs_types:
        system_dlkm_fs_type = "ext4"

    # if system_dlkm_fs_type: Build system_dlkm.img with given fs type
    if system_dlkm_fs_type:
        system_dlkm_fs_types = [system_dlkm_fs_type]

    additional_inputs = []
    restore_modules_install = True
    extract_staging_archive_cmd = ""
    extra_flags_cmd = ""

    kernel_build_infos = ctx.attr.kernel_modules_install[KernelModuleInfo].kernel_build_infos
    if kernel_build_infos.images_info.base_kernel_label != None:
        if ctx.attr.base_kernel_images == None:
            fail("""{this_label}: Building device-specific system_dlkm ({kernel_build} has base_kernel {base_kernel_label}), but base_kernel_images is not set. Perhaps add the following?
    base_kernel_images = "{base_kernel_label}_images"
                 """.format(
                this_label = ctx.label,
                kernel_build = kernel_build_infos.label,
                base_kernel_label = kernel_build_infos.images_info.base_kernel_label,
            ))

        # When building device-specific system_dlkm against GKI's
        # system_dlkm_staging_archive.tar.gz, do not restore the modules_install archive from
        # the device build.
        restore_modules_install = False
        base_kernel_system_dlkm_staging_archive = utils.find_file(
            name = _STAGING_ARCHIVE_NAME,
            files = ctx.files.base_kernel_images,
            what = "{} (images for {})".format(ctx.attr.base_kernel_images.label, ctx.label),
            required = True,
        )
        additional_inputs.append(base_kernel_system_dlkm_staging_archive)

        extract_staging_archive_cmd = """
                # Extract staging archive
                  mkdir -p {modules_staging_dir}
                  tar xf {base_kernel_system_dlkm_staging_archive} -C {modules_staging_dir}
        """.format(
            base_kernel_system_dlkm_staging_archive = base_kernel_system_dlkm_staging_archive.path,
            modules_staging_dir = modules_staging_dir,
            system_dlkm_staging_dir = system_dlkm_staging_dir,
        )

        extra_flags_cmd = """
                     # Trick create_modules_staging to not strip, because they are already stripped and signed
                       DO_NOT_STRIP_MODULES=
                     # Trick create_modules_staging to not look at external modules. They aren't related.
                       EXT_MODULES=
                       EXT_MODULES_MAKEFILE=
                     # Tell build_system_dlkm to not sign, because they are already signed and stripped
                       SYSTEM_DLKM_RE_SIGN=0
        """

    command = ""
    outputs = []
    outputs_to_compare = []
    for fs_type in system_dlkm_fs_types:
        if system_dlkm_fs_type:
            system_dlkm_img = ctx.actions.declare_file("{}/system_dlkm.img".format(ctx.label.name))
            system_dlkm_img_name = "system_dlkm.img"
        else:
            system_dlkm_img = ctx.actions.declare_file("{}/system_dlkm.{}.img".format(ctx.label.name, fs_type))
            system_dlkm_img_name = "system_dlkm.{}.img".format(fs_type)

        outputs.append(system_dlkm_img)
        outputs_to_compare.append(system_dlkm_img_name)

        command += """
                   {extract_staging_archive_cmd}
                 # Build {system_dlkm_img_name}
                   mkdir -p {system_dlkm_staging_dir}
                   (
                     MODULES_STAGING_DIR={modules_staging_dir}
                     SYSTEM_DLKM_FS_TYPE={system_dlkm_fs_type}
                     SYSTEM_DLKM_STAGING_DIR={system_dlkm_staging_dir}
                     SYSTEM_DLKM_IMAGE_NAME={system_dlkm_img_name}
                     {extra_flags_cmd}
                     build_system_dlkm
                   )
                 # Move output files into place
                   mv "${{DIST_DIR}}/{system_dlkm_img_name}" {system_dlkm_img}
                   mv "${{DIST_DIR}}/system_dlkm.modules.load" {system_dlkm_modules_load}
                   mv "${{DIST_DIR}}/system_dlkm_staging_archive.tar.gz" {system_dlkm_staging_archive}
                   if [ -f "${{DIST_DIR}}/system_dlkm.modules.blocklist" ]; then
                     mv "${{DIST_DIR}}/system_dlkm.modules.blocklist" {system_dlkm_modules_blocklist}
                   else
                     : > {system_dlkm_modules_blocklist}
                   fi

                 # Remove staging directories
                   rm -rf {system_dlkm_staging_dir}
        """.format(
            extract_staging_archive_cmd = extract_staging_archive_cmd,
            extra_flags_cmd = extra_flags_cmd,
            modules_staging_dir = modules_staging_dir,
            system_dlkm_fs_type = fs_type,
            system_dlkm_staging_dir = system_dlkm_staging_dir,
            system_dlkm_img = system_dlkm_img.path,
            system_dlkm_img_name = system_dlkm_img_name,
            system_dlkm_modules_load = system_dlkm_modules_load.path,
            system_dlkm_staging_archive = system_dlkm_staging_archive.path,
            system_dlkm_modules_blocklist = system_dlkm_modules_blocklist.path,
        )

    outputs = [
        system_dlkm_img,
        system_dlkm_modules_load,
        system_dlkm_staging_archive,
        system_dlkm_modules_blocklist,
    ]

    default_info = image_utils.build_modules_image_impl_common(
        ctx = ctx,
        what = "system_dlkm",
<<<<<<< HEAD
        outputs = outputs,
=======
        outputs = outputs + [
            system_dlkm_modules_load,
            system_dlkm_staging_archive,
            system_dlkm_modules_blocklist,
        ],
>>>>>>> bfe55e15
        additional_inputs = additional_inputs,
        restore_modules_install = restore_modules_install,
        build_command = command,
        modules_staging_dir = modules_staging_dir,
        mnemonic = "SystemDlkmImage",
    )

    utils.compare_file_names(
        default_info.files.to_list(),
        SYSTEM_DLKM_COMMON_OUTS + outputs_to_compare,
        what = "{}: Internal error: not producing the expected list of outputs".format(ctx.label),
    )

    images_info = ImagesInfo(files_dict = {
        file.basename: depset([file])
        for file in outputs
        if file.extension == "img"
    })

    return [
        default_info,
        images_info,
    ]

system_dlkm_image = rule(
    implementation = _system_dlkm_image_impl,
    doc = """Build system_dlkm partition image with signed GKI modules.

When included in a `copy_to_dist_dir` rule, this rule copies the following to `DIST_DIR`:
- `system_dlkm.img` if system_dlkm_fs_type is specified
- `system_dlkm.[erfos|ext4].img` if system_dlkm_fs_types is specified
- `system_dlkm.modules.load`

""",
    attrs = image_utils.build_modules_image_attrs_common({
        "base_kernel_images": attr.label(allow_files = True),
        "modules_list": attr.label(allow_single_file = True),
        "modules_blocklist": attr.label(allow_single_file = True),
        "system_dlkm_fs_type": attr.string(doc = """Deprecated. system_dlkm image fs type""", values = ["ext4", "erofs"]),
        "system_dlkm_fs_types": attr.string_list(doc = """system_dlkm image fs types""", allow_empty = True),
        "system_dlkm_modules_list": attr.label(allow_single_file = True),
        "system_dlkm_modules_blocklist": attr.label(allow_single_file = True),
        "system_dlkm_props": attr.label(allow_single_file = True),
    }),
)<|MERGE_RESOLUTION|>--- conflicted
+++ resolved
@@ -152,25 +152,14 @@
             system_dlkm_modules_blocklist = system_dlkm_modules_blocklist.path,
         )
 
-    outputs = [
-        system_dlkm_img,
-        system_dlkm_modules_load,
-        system_dlkm_staging_archive,
-        system_dlkm_modules_blocklist,
-    ]
-
     default_info = image_utils.build_modules_image_impl_common(
         ctx = ctx,
         what = "system_dlkm",
-<<<<<<< HEAD
-        outputs = outputs,
-=======
         outputs = outputs + [
             system_dlkm_modules_load,
             system_dlkm_staging_archive,
             system_dlkm_modules_blocklist,
         ],
->>>>>>> bfe55e15
         additional_inputs = additional_inputs,
         restore_modules_install = restore_modules_install,
         build_command = command,
