--- conflicted
+++ resolved
@@ -23,7 +23,8 @@
 )
 load(":status.bzl", "status")
 
-<<<<<<< HEAD
+visibility("//build/kernel/kleaf/...")
+
 def _get_scmversion_cmd(srctree, scmversion):
     """Return a shell script that sets up .scmversion file in the source tree conditionally.
 
@@ -50,9 +51,6 @@
         srctree = srctree,
         scmversion = scmversion,
     )
-=======
-visibility("//build/kernel/kleaf/...")
->>>>>>> 641ac03b
 
 def _get_status_at_path(ctx, status_name, quoted_src_path):
     # {path}:{scmversion} {path}:{scmversion} ...
