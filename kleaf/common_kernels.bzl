# Copyright (C) 2021 The Android Open Source Project
#
# Licensed under the Apache License, Version 2.0 (the "License");
# you may not use this file except in compliance with the License.
# You may obtain a copy of the License at
#
#       http://www.apache.org/licenses/LICENSE-2.0
#
# Unless required by applicable law or agreed to in writing, software
# distributed under the License is distributed on an "AS IS" BASIS,
# WITHOUT WARRANTIES OR CONDITIONS OF ANY KIND, either express or implied.
# See the License for the specific language governing permissions and
# limitations under the License.

"""Functions that are useful in the common kernel package (usually `//common`)."""

load("@bazel_skylib//lib:dicts.bzl", "dicts")
load("@bazel_skylib//lib:selects.bzl", "selects")
load("@bazel_skylib//rules:common_settings.bzl", "bool_flag", "string_flag")
load("@bazel_skylib//rules:write_file.bzl", "write_file")
load(
    ":kernel.bzl",
    "kernel_abi",
    "kernel_abi_dist",
    "kernel_build",
    "kernel_build_config",
    "kernel_compile_commands",
    "kernel_filegroup",
    "kernel_images",
    "kernel_kythe",
    "kernel_modules_install",
    "kernel_unstripped_modules_archive",
    "merged_kernel_uapi_headers",
)
load("//build/bazel_common_rules/dist:dist.bzl", "copy_to_dist_dir")
load("//build/kernel/kleaf/artifact_tests:kernel_test.bzl", "initramfs_modules_options_test")
load("//build/kernel/kleaf/artifact_tests:device_modules_test.bzl", "device_modules_test")
load("//build/kernel/kleaf/impl:gki_artifacts.bzl", "gki_artifacts", "gki_artifacts_prebuilts")
load("//build/kernel/kleaf/impl:kernel_sbom.bzl", "kernel_sbom")
load("//build/kernel/kleaf/impl:merge_kzip.bzl", "merge_kzip")
load("//build/kernel/kleaf/impl:out_headers_allowlist_archive.bzl", "out_headers_allowlist_archive")
load(
    "//build/kernel/kleaf/impl:constants.bzl",
    "MODULE_OUTS_FILE_OUTPUT_GROUP",
    "MODULE_OUTS_FILE_SUFFIX",
    "TOOLCHAIN_VERSION_FILENAME",
)
load(
    ":constants.bzl",
    "CI_TARGET_MAPPING",
    "DEFAULT_GKI_OUTS",
    "GKI_DOWNLOAD_CONFIGS",
    "X86_64_OUTS",
)
load(":print_debug.bzl", "print_debug")

# keys: name of common kernels
# values: list of keys in target_configs to look up
_COMMON_KERNEL_NAMES = {
    "kernel_aarch64": ["kernel_aarch64"],
    "kernel_aarch64_16k": ["kernel_aarch64_16k", "kernel_aarch64"],
    "kernel_aarch64_interceptor": ["kernel_aarch64_interceptor", "kernel_aarch64"],
    "kernel_aarch64_debug": ["kernel_aarch64_debug", "kernel_aarch64"],
    "kernel_riscv64": ["kernel_riscv64"],
    "kernel_x86_64": ["kernel_x86_64"],
    "kernel_x86_64_debug": ["kernel_x86_64_debug", "kernel_x86_64"],
}

# Always collect_unstripped_modules for common kernels.
_COLLECT_UNSTRIPPED_MODULES = True

# Always strip modules for common kernels.
_STRIP_MODULES = True

# Always keep a copy of Module.symvers for common kernels.
_KEEP_MODULE_SYMVERS = True

# glob() must be executed in a BUILD thread, so this cannot be a global
# variable.
def _default_target_configs():
    """Return the default value of `target_configs` of [`define_common_kernels()`](#define_common_kernels).
    """
    aarch64_kmi_symbol_list = native.glob(["android/abi_gki_aarch64"])
    aarch64_kmi_symbol_list = aarch64_kmi_symbol_list[0] if aarch64_kmi_symbol_list else None
    aarch64_additional_kmi_symbol_lists = native.glob(
        ["android/abi_gki_aarch64*"],
        exclude = ["**/*.xml", "**/*.stg", "android/abi_gki_aarch64"],
    )
    aarch64_protected_exports_list = (native.glob(["android/abi_gki_protected_exports"]) or [None])[0]
    aarch64_protected_modules_list = (native.glob(["android/gki_protected_modules"]) or [None])[0]
    aarch64_trim_and_check = bool(aarch64_kmi_symbol_list) or len(aarch64_additional_kmi_symbol_lists) > 0
    aarch64_abi_definition_stg = native.glob(["android/abi_gki_aarch64.stg"])
    aarch64_abi_definition_stg = aarch64_abi_definition_stg[0] if aarch64_abi_definition_stg else None

    # Common configs for aarch64*
    aarch64_common = {
        "arch": "arm64",
        "build_config": "build.config.gki.aarch64",
        "outs": DEFAULT_GKI_OUTS,
    }

    gki_boot_img_sizes = {
        # Assume BUILD_GKI_BOOT_IMG_SIZE is the following
        "": "67108864",
        # Assume BUILD_GKI_BOOT_IMG_LZ4_SIZE is the following
        "lz4": "53477376",
        # Assume BUILD_GKI_BOOT_IMG_GZ_SIZE is the following
        "gz": "47185920",
    }

    aarch64_abi = {
        # Assume the value for KMI_SYMBOL_LIST, ADDITIONAL_KMI_SYMBOL_LISTS, ABI_DEFINITION, and KMI_ENFORCED
        # for build.config.gki.aarch64
        "kmi_symbol_list": aarch64_kmi_symbol_list,
        "additional_kmi_symbol_lists": aarch64_additional_kmi_symbol_lists,
        "protected_exports_list": aarch64_protected_exports_list,
        "protected_modules_list": aarch64_protected_modules_list,
        "abi_definition_stg": aarch64_abi_definition_stg,
        "kmi_enforced": bool(aarch64_abi_definition_stg),
    }

    # Common configs for riscv64
    riscv64_common = {
        "arch": "riscv64",
        "build_config": "build.config.gki.riscv64",
        "outs": DEFAULT_GKI_OUTS,
        # Assume BUILD_GKI_ARTIFACTS=1
        "build_gki_artifacts": True,
        "gki_boot_img_sizes": gki_boot_img_sizes,
    }

    # Common configs for x86_64 and x86_64_debug
    x86_64_common = {
        "arch": "x86_64",
        "build_config": "build.config.gki.x86_64",
        "outs": X86_64_OUTS,
        # Assume BUILD_GKI_ARTIFACTS=1
        "build_gki_artifacts": True,
        "gki_boot_img_sizes": {
            # Assume BUILD_GKI_BOOT_IMG_SIZE is the following
            "": "67108864",
        },
    }

    return {
        "kernel_aarch64": dicts.add(aarch64_common, aarch64_abi, {
            # In build.config.gki.aarch64:
            # - If there are symbol lists: assume TRIM_NONLISTED_KMI=${TRIM_NONLISTED_KMI:-1}
            # - If there aren't:           assume TRIM_NONLISTED_KMI unspecified
            "trim_nonlisted_kmi": aarch64_trim_and_check,
            "kmi_symbol_list_strict_mode": aarch64_trim_and_check,
            # Assume BUILD_GKI_ARTIFACTS=1
            "build_gki_artifacts": True,
            "gki_boot_img_sizes": gki_boot_img_sizes,
        }),
        "kernel_aarch64_16k": dicts.add(aarch64_common, {
            # Assume TRIM_NONLISTED_KMI="" in build.config.gki.aarch64.16k
            "trim_nonlisted_kmi": False,
            "page_size": "16k",
        }),
        "kernel_aarch64_interceptor": dicts.add(aarch64_common, {
            "enable_interceptor": True,
        }),
        "kernel_aarch64_debug": dicts.add(aarch64_common, aarch64_abi, {
            "trim_nonlisted_kmi": False,
            "kmi_symbol_list_strict_mode": False,
            # Assume BUILD_GKI_ARTIFACTS=1
            "build_gki_artifacts": True,
            "gki_boot_img_sizes": gki_boot_img_sizes,
        }),
        "kernel_riscv64": dicts.add(riscv64_common, {
            # Assume TRIM_NONLISTED_KMI="" in build.config.gki.riscv64
            "trim_nonlisted_kmi": False,
        }),
        "kernel_x86_64": x86_64_common,
        "kernel_x86_64_debug": dicts.add(x86_64_common, {
            "trim_nonlisted_kmi": False,
            "kmi_symbol_list_strict_mode": False,
        }),
    }

# buildifier: disable=unnamed-macro
def define_common_kernels(
        branch = None,
        target_configs = None,
        toolchain_version = None,
        visibility = None):
    """Defines common build targets for Android Common Kernels.

    This macro expands to the commonly defined common kernels (such as the GKI
    kernels and their variants. They are defined based on the conventionally
    used `BUILD_CONFIG` file and produce usual output files.

    Targets declared for kernel build (parent list item depends on child list item):
    - `kernel_aarch64_sources`
    - `kernel_aarch64_dist`
      - `kernel_aarch64`
      - `kernel_aarch64_uapi_headers`
      - `kernel_aarch64_additional_artifacts`
      - `kernel_aarch64_modules`
    - `kernel_aarch64_16k_dist`
      - `kernel_aarch64_16k`
      - `kernel_aarch64_modules`
    - `kernel_aarch64_debug_dist`
      - `kernel_aarch64_debug`
    - `kernel_riscv64_dist`
      - `kernel_riscv64`
    - `kernel_x86_64_sources`
    - `kernel_x86_64_dist`
      - `kernel_x86_64`
      - `kernel_x86_64_uapi_headers`
      - `kernel_x86_64_additional_artifacts`
    - `kernel_x86_64_debug_dist`
      - `kernel_x86_64_debug`

    `<name>` (aka `kernel_{aarch64,riscv64,x86_64}{_16k,_debug}`) targets build the
    main kernel build artifacts, e.g. `vmlinux`, etc.

    `<name>_sources` are convenience filegroups that refers to all sources required to
    build `<name>` and related targets.

    `<name>_uapi_headers` targets build `kernel-uapi-headers.tar.gz`.

    `<name>_additional_artifacts` contains additional artifacts that may be added to
    a distribution. This includes:
      - Images, including `system_dlkm`, etc.
      - `kernel-headers.tar.gz`

    `<name>_dist` targets can be run to obtain a distribution outside the workspace.

    Aliases are created to refer to the GKI kernel (`kernel_aarch64`) as
    "`kernel`" and the corresponding dist target (`kernel_aarch64_dist`) as
    "`kernel_dist`".

    Targets declared for cross referencing:
    - `kernel_aarch64_kythe_dist`
      - `kernel_aarch64_kythe`

    Targets declared for Bazel rules analysis for debugging purposes:
    - `kernel_aarch64_print_configs`
    - `kernel_aarch64_debug_print_configs`
    - `kernel_riscv64_print_configs`
    - `kernel_riscv64_debug_print_configs`
    - `kernel_x86_64_print_configs`
    - `kernel_x86_64_debug_print_configs`

    **ABI monitoring**
    On branches with ABI monitoring turned on (aka KMI symbol lists are checked
    in; see argument `target_configs`), the following targets are declared:

    - `kernel_aarch64_abi`

    See [`kernel_abi()`](#kernel_abi) for details.

    **Prebuilts**

    You may set the argument `--use_prebuilt_gki` to a GKI prebuilt build number
    on [ci.android.com](http://ci.android.com). The format is:

    ```
    bazel <command> --use_prebuilt_gki=<build_number> <targets>
    ```

    For example, the following downloads GKI artifacts of build number 8077484 (assuming
    the current package is `//common`):

    ```
    bazel build --use_prebuilt_gki=8077484 //common:kernel_aarch64_download_or_build
    ```

    If you leave out the `--use_prebuilt_gki` argument, the command is equivalent to
    `bazel build //common:kernel_aarch64`, which builds kernel from source.

    `<name>_download_or_build` targets builds `<name>` from source if the `use_prebuilt_gki`
    is not set, and downloads artifacts of the build number from
    [ci.android.com](http://ci.android.com) if it is set. The build number is spe

    - `kernel_aarch64_download_or_build`
      - `kernel_aarch64_additional_artifacts_download_or_build`
      - `kernel_aarch64_uapi_headers_download_or_build`

    Note: If a device should build against downloaded prebuilts unconditionally, set
    `--use_prebuilt_gki` and a fixed build number in `device.bazelrc`. For example:
    ```
    # device.bazelrc
    build --use_prebuilt_gki
    build --action_env=KLEAF_DOWNLOAD_BUILD_NUMBER_MAP="gki_prebuilts=8077484"
    ```

    This is equivalent to specifying `--use_prebuilt_gki=8077484` for all Bazel commands.

    You may set `--use_signed_prebuilts` to download the signed boot images instead
    of the unsigned one. This requires `--use_prebuilt_gki` to be set to a signed build.

    Args:
      branch: **Deprecated**. This attribute is ignored.

        This used to be used to calculate the default `--dist_dir`, which was
        `out/{branch}/dist`. This was expected to be
        the value of `BRANCH` in `build.config`. If not set, it was loaded
        from `common/build.config.constants` **in `//{common_kernel_package}`**
        where `common_kernel_package` was supplied to `define_kleaf_workspace()`
        in the `WORKSPACE` file. Usually, `common_kernel_package = "common"`.
        Hence, if `define_common_kernels()` was called in a different package, it
        was required to be supplied.

        Now, the default value of `--dist_dir` is `out/{name}/dist`, so the value
        of `branch` has no effect. Hence, the attribute is ignored.
      target_configs: A dictionary, where keys are target names, and
        values are a dictionary of configurations to override the default
        configuration for this target.

        The content of `target_configs` should match the following variables in
        `build.config.gki{,-debug}.{aarch64,riscv64,x86_64}`:
        - `KMI_SYMBOL_LIST`
        - `ADDITIONAL_KMI_SYMBOL_LISTS`
        - `TRIM_NONLISTED_KMI`
        - `KMI_SYMBOL_LIST_STRICT_MODE`
        - `GKI_MODULES_LIST` (corresponds to [`kernel_build.module_implicit_outs`](#kernel_build-module_implicit_outs))
        - `BUILD_GKI_ARTIFACTS`
        - `BUILD_GKI_BOOT_IMG_SIZE` and `BUILD_GKI_BOOT_IMG_{COMPRESSION}_SIZE`

        The keys of the `target_configs` may be one of the following:
        - `kernel_aarch64`
        - `kernel_aarch64_16k`
        - `kernel_aarch64_debug`
        - `kernel_riscv64`
        - `kernel_x86_64`
        - `kernel_x86_64_debug`

        The values of the `target_configs` should be a dictionary, where keys
        are one of the following, and values are passed to the corresponding
        argument in [`kernel_build`](#kernel_build):
        - `kmi_symbol_list`
        - `additional_kmi_symbol_lists`
        - `trim_nonlisted_kmi`
        - `kmi_symbol_list_strict_mode`
        - `module_implicit_outs` (corresponds to `GKI_MODULES_LIST`)

        In addition, the values of `target_configs` may contain the following keys:
        - `build_gki_artifacts`
        - `gki_boot_img_sizes` (corresponds to `BUILD_GKI_BOOT_IMG_SIZE` and `BUILD_GKI_BOOT_IMG_{COMPRESSION}_SIZE`)
          - This is a dictionary where keys are lower-cased compression algorithm (e.g. `"lz4"`)
            and values are sizes (e.g. `BUILD_GKI_BOOT_IMG_LZ4_SIZE`).
            The empty-string key `""` corresponds to `BUILD_GKI_BOOT_IMG_SIZE`.

        A target is configured as follows. A configuration item for this target
        is determined by the following, in the following order:

        1. `target_configs[target_name][configuration_item]`, if it exists;
        2. `default_target_configs[target_name][configuration_item]`, if it exists, where
           `default_target_configs` contains sensible defaults. See below.
        3. `None`

        For example, to determine the value of `kmi_symbol_list` of `kernel_aarch64`:

        ```
        if "kernel_aarch64" in target_configs and "kmi_symbol_list" in target_configs["kernel_aarch64"]:
            value = target_configs["kernel_aarch64"]["kmi_symbol_list"]
            # Note: if `target_configs["kernel_aarch64"]["kmi_symbol_list"] == None`, it'll be passed
            # as None, regardless of value in default_target_configs
        elif "kernel_aarch64" in default_target_configs and "kmi_symbol_list" in default_target_configs["kernel_aarch64"]:
            value = default_target_configs["kernel_aarch64"]["kmi_symbol_list"]
        else:
            value = None

        kernel_build(..., kmi_symbol_list = value)
        ```

        The `default_target_configs` above contains sensible defaults:
        - `kernel_aarch64`:
          - `kmi_symbol_list = "android/abi_gki_aarch64"` if the file exist, else `None`
          - `additional_kmi_symbol_list = glob(["android/abi_gki_aarch64*"])` excluding `kmi_symbol_list` and XMLs
          - `TRIM_NONLISTED_KMI=${TRIM_NONLISTED_KMI:-1}` in `build.config` if there are symbol lists, else empty
          - `KMI_SYMBOL_LIST_STRICT_MODE=${KMI_SYMBOL_LIST_STRICT_MODE:-1}` in `build.config` if there are symbol lists, else empty
        - `kernel_aarch64_16k`:
          - No `kmi_symbol_list` nor `additional_kmi_symbol_lists`
          - `TRIM_NONLISTED_KMI` is not specified in `build.config`
          - `KMI_SYMBOL_LIST_STRICT_MODE` is not specified in `build.config`
        - `kernel_aarch64_debug`:
          - `kmi_symbol_list = "android/abi_gki_aarch64"` if the file exist, else `None`
          - `additional_kmi_symbol_list = glob(["android/abi_gki_aarch64*"])` excluding `kmi_symbol_list` and XMLs
          - `TRIM_NONLISTED_KMI=""` in `build.config`
          - `KMI_SYMBOL_LIST_STRICT_MODE=""` in `build.config`
        - `kernel_riscv64`:
          - No `kmi_symbol_list` nor `additional_kmi_symbol_lists`
          - `TRIM_NONLISTED_KMI` is not specified in `build.config`
          - `KMI_SYMBOL_LIST_STRICT_MODE` is not specified in `build.config`
        - `kernel_x86_64`:
          - No `kmi_symbol_list` nor `additional_kmi_symbol_lists`
          - `TRIM_NONLISTED_KMI` is not specified in `build.config`
          - `KMI_SYMBOL_LIST_STRICT_MODE` is not specified in `build.config`
        - `kernel_x86_64_debug`:
          - No `kmi_symbol_list` nor `additional_kmi_symbol_lists`
          - `TRIM_NONLISTED_KMI=""` in `build.config`
          - `KMI_SYMBOL_LIST_STRICT_MODE` is not specified in `build.config`

        That is, the default value is:
        ```
        aarch64_kmi_symbol_list = glob(["android/abi_gki_aarch64"])
        aarch64_kmi_symbol_list = aarch64_kmi_symbol_list[0] if aarch64_kmi_symbol_list else None
        aarch64_additional_kmi_symbol_lists = glob(
            ["android/abi_gki_aarch64*"],
            exclude = ["**/*.stg", "android/abi_gki_aarch64"],
        )
        aarch64_protected_exports_list = native.glob(["android/abi_gki_protected_exports"])
        aarch64_protected_exports_list = aarch64_protected_exports_list[0] if aarch64_protected_exports_list else None
        aarch64_protected_modules_list = native.glob(["android/gki_protected_modules"])
        aarch64_protected_modules_list = aarch64_protected_modules_list[0] if aarch64_protected_modules_list else None
        aarch64_trim_and_check = bool(aarch64_kmi_symbol_list) or len(aarch64_additional_kmi_symbol_lists) > 0
        default_target_configs = {
            "kernel_aarch64": {
                "kmi_symbol_list": aarch64_kmi_symbol_list,
                "additional_kmi_symbol_lists": aarch64_additional_kmi_symbol_lists,
                "protected_exports_list": aarch64_protected_exports_list,
                "protected_modules_list": aarch64_protected_modules_list,
                "trim_nonlisted_kmi": aarch64_trim_and_check,
                "kmi_symbol_list_strict_mode": aarch64_trim_and_check,
            },
            "kernel_aarch64_16k": {
            },
            "kernel_aarch64_debug": {
                "kmi_symbol_list": aarch64_kmi_symbol_list,
                "additional_kmi_symbol_lists": aarch64_additional_kmi_symbol_lists,
                "trim_nonlisted_kmi": False,
            },
            "kernel_riscv64": {
            },
            "kernel_x86_64": {
            },
            "kernel_x86_64_debug": {
                "trim_nonlisted_kmi": False,
            },
        }
        ```

        If `target_configs` is not set explicitly in `define_common_kernels()`:

        |                                   |trim?         |
        |-----------------------------------|--------------|
        |`kernel_aarch64`                   |TRIM          |
        |(with symbol lists)                |              |
        |(`trim_nonlisted_kmi=True`)        |              |
        |-----------------------------------|--------------|
        |`kernel_aarch64`                   |NO TRIM       |
        |(no symbol lists)                  |              |
        |(`trim_nonlisted_kmi=None`)        |              |
        |-----------------------------------|--------------|
        |`kernel_aarch64_16k`               |NO TRIM       |
        |(`trim_nonlisted_kmi=None`)        |              |
        |-----------------------------------|--------------|
        |`kernel_aarch64_debug`             |NO TRIM       |
        |(`trim_nonlisted_kmi=False`)       |              |
        |-----------------------------------|--------------|
        |`kernel_riscv64`                   |NO TRIM       |
        |(`trim_nonlisted_kmi=None`)        |              |
        |-----------------------------------|--------------|
        |`kernel_x86_64`                    |NO TRIM       |
        |(`trim_nonlisted_kmi=None`)        |              |
        |-----------------------------------|--------------|
        |`kernel_x86_64_debug`              |NO TRIM       |
        |(`trim_nonlisted_kmi=False`)       |              |

        To print the actual configurations for debugging purposes for e.g.
        `//common:kernel_aarch64`:

        ```
        bazel build //common:kernel_aarch64_print_configs
        ```

      toolchain_version: If not set, use default value in `kernel_build`.
      visibility: visibility of the `kernel_build` and targets defined for downloaded prebuilts.
        If unspecified, its value is `["//visibility:public"]`.

        See [`visibility`](https://docs.bazel.build/versions/main/visibility.html).
    """

    if branch != None:
        # buildifier: disable=print
        print(("\nWARNING: {package}: define_common_kernels() no longer uses the branch " +
               "attribute. Default value of --dist_dir has been changed to out/{{name}}/dist. " +
               "Please remove the branch attribute from define_common_kernels().").format(
            package = str(native.package_relative_label(":x")).removesuffix(":x"),
        ))

    if visibility == None:
        visibility = ["//visibility:public"]

    # Workaround to set KERNEL_DIR correctly and
    #  avoid using the fallback (directory of the config).
    set_kernel_dir_cmd = "KERNEL_DIR=\"{common_package}\"".format(
        common_package = native.package_name(),
    )
    write_file(
        name = "set_kernel_dir_build_config",
        content = [set_kernel_dir_cmd, ""],
        out = "set_kernel_dir_build_config/build.config",
        visibility = visibility,
    )

    default_target_configs = _default_target_configs()
    new_target_configs = {}
    for name, target_configs_names in _COMMON_KERNEL_NAMES.items():
        new_target_config = _get_target_config(
            name = name,
            target_configs_names = target_configs_names,
            target_configs = target_configs,
            default_target_configs = default_target_configs,
        )

        # On android14-5.15, riscv64 is not supported. However,
        # default_target_configs still contains riscv64 unconditionally.
        # Filter it out.
        if not native.glob([new_target_config["build_config"]]):
            continue
        new_target_configs[name] = new_target_config
    target_configs = new_target_configs

    native.filegroup(
        name = "common_kernel_sources",
        srcs = native.glob(
            ["**"],
            exclude = [
                "BUILD.bazel",
                "**/*.bzl",
                ".git/**",
            ],
        ),
    )

    for name, target_config in target_configs.items():
        _define_common_kernel(
            name = name,
            toolchain_version = toolchain_version,
            visibility = visibility,
            **target_config
        )

    native.alias(
        name = "kernel",
        actual = ":kernel_aarch64",
    )

<<<<<<< HEAD
        all_kmi_symbol_lists = target_config.get("additional_kmi_symbol_lists")
        all_kmi_symbol_lists = [] if all_kmi_symbol_lists == None else list(all_kmi_symbol_lists)
        if target_config.get("kmi_symbol_list"):
            all_kmi_symbol_lists.append(target_config.get("kmi_symbol_list"))
        native.filegroup(
            name = name + "_all_kmi_symbol_lists",
            srcs = all_kmi_symbol_lists,
        )
=======
    native.alias(
        name = "kernel_dist",
        actual = ":kernel_aarch64_dist",
    )

    string_flag(
        name = "kernel_kythe_corpus",
        build_setting_default = "",
    )

    kythe_candidates = [
        "kernel_aarch64",
        "kernel_x86_64",
        "kernel_riscv64",
    ]
>>>>>>> 178b1333

    merge_kzip(
        name = "kernel_kythe",
        srcs = [name + "_kythe" for name in kythe_candidates if name in target_configs],
    )

    copy_to_dist_dir(
        name = "kernel_kythe_dist",
        data = [":kernel_kythe"],
        flat = True,
    )

    _define_prebuilts(target_configs = target_configs, visibility = visibility)

def _get_target_config(
        name,
        target_configs_names,
        target_configs,
        default_target_configs):
    """Returns arguments to _define_common_kernel for a target."""
    if target_configs == None:
        target_configs = {}
    target_config = {}
    for target_configs_name in target_configs_names:
        if target_configs_name in target_configs:
            target_config = dict(target_configs[target_configs_name])
            break
    default_target_config = default_target_configs.get(name, {})
    for key, default_value in default_target_config.items():
        target_config.setdefault(key, default_value)
    return target_config

def _define_common_kernel(
        name,
        outs,
        arch,
        build_config,
        toolchain_version,
        visibility,
        enable_interceptor = None,
        kmi_symbol_list = None,
        additional_kmi_symbol_lists = None,
        trim_nonlisted_kmi = None,
        kmi_symbol_list_strict_mode = None,
        kmi_symbol_list_add_only = None,
        module_implicit_outs = None,
        protected_exports_list = None,
        protected_modules_list = None,
        make_goals = None,
        abi_definition_stg = None,
        kmi_enforced = None,
        build_gki_artifacts = None,
        gki_boot_img_sizes = None,
        page_size = None):
    json_target_config = dict(
        name = name,
        outs = outs,
        arch = arch,
        build_config = build_config,
        toolchain_version = toolchain_version,
        visibility = visibility,
        enable_interceptor = enable_interceptor,
        kmi_symbol_list = kmi_symbol_list,
        additional_kmi_symbol_lists = additional_kmi_symbol_lists,
        trim_nonlisted_kmi = trim_nonlisted_kmi,
        kmi_symbol_list_strict_mode = kmi_symbol_list_strict_mode,
        module_implicit_outs = module_implicit_outs,
        protected_exports_list = protected_exports_list,
        protected_modules_list = protected_modules_list,
        make_goals = make_goals,
        abi_definition_stg = abi_definition_stg,
        kmi_enforced = kmi_enforced,
        build_gki_artifacts = build_gki_artifacts,
        gki_boot_img_sizes = gki_boot_img_sizes,
        page_size = page_size,
    )
    json_target_config = json.encode_indent(json_target_config, indent = "    ")
    json_target_config = json_target_config.replace("null", "None")

    print_debug(
        name = name + "_print_configs",
        content = "_define_common_kernel(**{})".format(json_target_config),
        tags = ["manual"],
    )

    native.alias(
        name = name + "_sources",
        actual = ":common_kernel_sources",
    )

    all_kmi_symbol_lists = additional_kmi_symbol_lists
    all_kmi_symbol_lists = [] if all_kmi_symbol_lists == None else list(all_kmi_symbol_lists)

    # Add user KMI symbol lists to additional lists
    additional_kmi_symbol_lists = all_kmi_symbol_lists + [
        "//build/kernel/kleaf:user_kmi_symbol_lists",
    ]

    if kmi_symbol_list:
        all_kmi_symbol_lists.append(kmi_symbol_list)

    native.filegroup(
        name = name + "_all_kmi_symbol_lists",
        srcs = all_kmi_symbol_lists,
    )

    kernel_build_config(
        name = name + "_build_config",
        srcs = [
            # do not sort
            ":set_kernel_dir_build_config",
            build_config,
            Label("//build/kernel/kleaf:gki_build_config_fragment"),
        ],
    )

    kernel_build(
        name = name,
        srcs = [name + "_sources"],
        outs = outs,
        arch = arch,
        implicit_outs = [
            # Kernel build time module signing utility and keys
            # Only available during GKI builds
            # Device fragments need to add: '# CONFIG_MODULE_SIG_ALL is not set'
            "scripts/sign-file",
            "certs/signing_key.pem",
            "certs/signing_key.x509",
        ],
        build_config = name + "_build_config",
        enable_interceptor = enable_interceptor,
        visibility = visibility,
        collect_unstripped_modules = _COLLECT_UNSTRIPPED_MODULES,
        strip_modules = _STRIP_MODULES,
        toolchain_version = toolchain_version,
        keep_module_symvers = _KEEP_MODULE_SYMVERS,
        kmi_symbol_list = kmi_symbol_list,
        additional_kmi_symbol_lists = additional_kmi_symbol_lists,
        trim_nonlisted_kmi = trim_nonlisted_kmi,
        kmi_symbol_list_strict_mode = kmi_symbol_list_strict_mode,
        module_implicit_outs = module_implicit_outs,
        protected_exports_list = protected_exports_list,
        protected_modules_list = protected_modules_list,
        make_goals = make_goals,
        page_size = page_size,
    )

    kernel_abi(
        name = name + "_abi",
        kernel_build = name,
        visibility = visibility,
        define_abi_targets = bool(kmi_symbol_list),
        # Sync with KMI_SYMBOL_LIST_MODULE_GROUPING
        module_grouping = None,
        abi_definition_stg = abi_definition_stg,
        kmi_enforced = kmi_enforced,
        kmi_symbol_list_add_only = kmi_symbol_list_add_only,
    )

    if enable_interceptor:
        return

    # A subset of headers in OUT_DIR that only contains scripts/. This is useful
    # for DDK headers interpolation.
    out_headers_allowlist_archive(
        name = name + "_script_headers",
        kernel_build = name,
        subdirs = ["scripts"],
    )

    native.filegroup(
        name = name + "_ddk_allowlist_headers",
        srcs = [
            name + "_script_headers",
            name + "_uapi_headers",
        ],
        visibility = [
            Label("//build/kernel/kleaf:__pkg__"),
        ],
    )

    kernel_modules_install(
        name = name + "_modules_install",
        # The GKI target does not have external modules. GKI modules goes
        # into the in-tree kernel module list, aka kernel_build.module_implicit_outs.
        # Hence, this is empty.
        kernel_modules = [],
        kernel_build = name,
    )

    kernel_unstripped_modules_archive(
        name = name + "_unstripped_modules_archive",
        kernel_build = name,
    )

    kernel_images(
        name = name + "_images",
        kernel_build = name,
        kernel_modules_install = name + "_modules_install",
        # Sync with GKI_DOWNLOAD_CONFIGS, "images"
        build_system_dlkm = True,
        # Keep in sync with build.config.gki* MODULES_LIST
        modules_list = "android/gki_system_dlkm_modules",
    )

    if build_gki_artifacts:
        gki_artifacts(
            name = name + "_gki_artifacts",
            kernel_build = name,
            boot_img_sizes = gki_boot_img_sizes,
            arch = arch,
        )
    else:
        native.filegroup(
            name = name + "_gki_artifacts",
            srcs = [],
        )

    # toolchain_version from <name>
    native.filegroup(
        name = name + "_" + TOOLCHAIN_VERSION_FILENAME,
        srcs = [name],
        output_group = TOOLCHAIN_VERSION_FILENAME,
    )

    # module_staging_archive from <name>
    native.filegroup(
        name = name + "_modules_staging_archive",
        srcs = [name],
        output_group = "modules_staging_archive",
    )

    # All GKI modules
    native.filegroup(
        name = name + "_modules",
        srcs = [
            "{}/{}".format(name, module)
            for module in (module_implicit_outs or [])
        ],
    )

    # The purpose of this target is to allow device kernel build to include reasonable
    # defaults of artifacts from GKI. Hence, this target includes everything in name + "_dist",
    # excluding the following:
    # - UAPI headers, because device-specific external kernel modules may install different
    #   headers.
    # - DDK; see _ddk_artifacts below.
    # - toolchain_version: avoid conflict with device kernel's kernel_build() in dist dir.
    native.filegroup(
        name = name + "_additional_artifacts",
        srcs = [
            # Sync with additional_artifacts_items
            name + "_headers",
            name + "_images",
            name + "_kmi_symbol_list",
            name + "_gki_artifacts",
        ],
    )

    # Everything in name + "_dist" for the DDK.
    # These aren't in DIST_DIR for build.sh-style builds, but necessary for driver
    # development. Hence they are also added to kernel_*_dist so they can be downloaded.
    # Note: This poke into details of kernel_build!
    native.filegroup(
        name = name + "_ddk_artifacts",
        srcs = [
            name + "_modules_prepare",
            name + "_modules_staging_archive",
        ],
    )

    dist_targets = [
        name,
        name + "_uapi_headers",
        name + "_unstripped_modules_archive",
        name + "_additional_artifacts",
        name + "_ddk_artifacts",
        name + "_modules",
        name + "_modules_install",
        name + "_" + TOOLCHAIN_VERSION_FILENAME,
        # BUILD_GKI_CERTIFICATION_TOOLS=1 for all kernel_build defined here.
        Label("//build/kernel:gki_certification_tools"),
    ]

    kernel_sbom(
        name = name + "_sbom",
        srcs = dist_targets,
        kernel_build = name,
    )

    dist_targets.append(name + "_sbom")

    copy_to_dist_dir(
        name = name + "_dist",
        data = dist_targets,
        flat = True,
        dist_dir = "out/{name}/dist".format(name = name),
        log = "info",
    )

    kernel_abi_dist(
        name = name + "_abi_dist",
        kernel_abi = name + "_abi",
        kernel_build_add_vmlinux = True,
        data = dist_targets,
        flat = True,
        dist_dir = "out_abi/{name}/dist".format(name = name),
        log = "info",
    )

    _define_common_kernels_additional_tests(
        name = name + "_additional_tests",
        kernel_build_name = name,
        kernel_modules_install = name + "_modules_install",
        modules = (module_implicit_outs or []),
        arch = arch,
    )

    native.test_suite(
        name = name + "_tests",
        tests = [
            name + "_additional_tests",
            name + "_test",
            name + "_modules_test",
        ],
    )

    kernel_compile_commands(
        name = name + "_compile_commands",
        kernel_build = name,
    )

    kernel_kythe(
        name = name + "_kythe",
        kernel_build = name,
        corpus = ":kernel_kythe_corpus",
    )

    copy_to_dist_dir(
        name = name + "_kythe_dist",
        data = [
            name + "_kythe",
        ],
        flat = True,
    )

def _define_prebuilts(target_configs, **kwargs):
    # Legacy flag for backwards compatibility
    # TODO(https://github.com/bazelbuild/bazel/issues/13463): alias to bool_flag does not
    # work. Hence we use a composite flag here.
    bool_flag(
        name = "use_prebuilt_gki",
        build_setting_default = False,
        # emit a warning if the legacy flag is used.
        deprecation = "Use {} or {} instead, respectively.".format(
            Label("//build/kernel/kleaf:use_prebuilt_gki"),
            Label("//build/kernel/kleaf:use_prebuilt_gki_is_true"),
        ),
    )
    native.config_setting(
        name = "local_use_prebuilt_gki_set",
        flag_values = {
            ":use_prebuilt_gki": "true",
        },
        visibility = ["//visibility:private"],
    )

    # Matches when --use_prebuilt_gki or --//<common_package>:use_prebuilt_gki is set
    selects.config_setting_group(
        name = "use_prebuilt_gki_set",
        match_any = [
            Label("//build/kernel/kleaf:use_prebuilt_gki_is_true"),
            ":local_use_prebuilt_gki_set",
        ],
    )

    for name, value in CI_TARGET_MAPPING.items():
        repo_name = value["repo_name"]
        main_target_outs = value["outs"]  # outs of target named {name}
        gki_prebuilts_outs = value["gki_prebuilts_outs"]  # outputs of _gki_prebuilts

        native.filegroup(
            name = name + "_downloaded",
            srcs = ["@{}//{}".format(repo_name, filename) for filename in main_target_outs],
            tags = ["manual"],
        )

        native.filegroup(
            name = name + "_module_outs_file",
            srcs = [":" + name],
            output_group = MODULE_OUTS_FILE_OUTPUT_GROUP,
        )

        # A kernel_filegroup that:
        # - If --use_prebuilt_gki_num is set, use downloaded prebuilt of kernel_aarch64
        # - Otherwise build kernel_aarch64 from sources.
        kernel_filegroup(
            name = name + "_download_or_build",
            srcs = select({
                ":use_prebuilt_gki_set": [":" + name + "_downloaded"],
                "//conditions:default": [name],
            }),
            deps = select({
                ":use_prebuilt_gki_set": [
                    name + "_ddk_artifacts_downloaded",
                    name + "_unstripped_modules_archive_downloaded",
                    name + "_" + TOOLCHAIN_VERSION_FILENAME + "_downloaded",
                ],
                "//conditions:default": [
                    name + "_ddk_artifacts",
                    name + "_" + TOOLCHAIN_VERSION_FILENAME,
                    # unstripped modules come from {name} in srcs, KernelUnstrippedModulesInfo
                ],
            }),
            kernel_srcs = [name + "_sources"],
            kernel_uapi_headers = name + "_uapi_headers_download_or_build",
            collect_unstripped_modules = _COLLECT_UNSTRIPPED_MODULES,
            images = name + "_images_download_or_build",
            module_outs_file = select({
                ":use_prebuilt_gki_set": "@{}//{}{}".format(repo_name, name, MODULE_OUTS_FILE_SUFFIX),
                "//conditions:default": ":" + name + "_module_outs_file",
            }),
            protected_modules_list = select({
                ":use_prebuilt_gki_set": "@{}//{}".format(repo_name, value["protected_modules"]),
                "//conditions:default": target_configs[name].get("protected_modules_list"),
            }),
            gki_artifacts = name + "_gki_artifacts_download_or_build",
            **kwargs
        )

        gki_artifacts_prebuilts(
            name = name + "_gki_artifacts_downloaded",
            srcs = select({
                Label("//build/kernel/kleaf:use_signed_prebuilts_is_true"): [name + "_boot_img_archive_signed_downloaded"],
                "//conditions:default": [name + "_boot_img_archive_downloaded"],
            }),
            outs = gki_prebuilts_outs,
        )

        native.filegroup(
            name = name + "_gki_artifacts_download_or_build",
            srcs = select({
                ":use_prebuilt_gki_set": [name + "_gki_artifacts_downloaded"],
                "//conditions:default": [name + "_gki_artifacts"],
            }),
            **kwargs
        )

        for config in GKI_DOWNLOAD_CONFIGS:
            target_suffix = config["target_suffix"]

            # outs of target named {name}_{target_suffix}
            suffixed_target_outs = list(config.get("outs", []))
            suffixed_target_outs += list(config.get("outs_mapping", {}).keys())

            native.filegroup(
                name = name + "_" + target_suffix + "_downloaded",
                srcs = ["@{}//{}".format(repo_name, filename) for filename in suffixed_target_outs],
                tags = ["manual"],
            )

            # A filegroup that:
            # - If --use_prebuilt_gki_num is set, use downloaded prebuilt of kernel_{arch}_{target_suffix}
            # - Otherwise build kernel_{arch}_{target_suffix}
            native.filegroup(
                name = name + "_" + target_suffix + "_download_or_build",
                srcs = select({
                    ":use_prebuilt_gki_set": [":" + name + "_" + target_suffix + "_downloaded"],
                    "//conditions:default": [name + "_" + target_suffix],
                }),
                **kwargs
            )

        additional_artifacts_items = [
            name + "_headers",
            name + "_images",
            name + "_kmi_symbol_list",
            name + "_gki_artifacts",
        ]

        native.filegroup(
            name = name + "_additional_artifacts_downloaded",
            srcs = [item + "_downloaded" for item in additional_artifacts_items],
        )

        native.filegroup(
            name = name + "_additional_artifacts_download_or_build",
            srcs = [item + "_download_or_build" for item in additional_artifacts_items],
        )

def _define_common_kernels_additional_tests(
        name,
        kernel_build_name,
        kernel_modules_install,
        modules,
        arch):
    fake_modules_options = Label("//build/kernel/kleaf/artifact_tests:fake_modules_options.txt")

    kernel_images(
        name = name + "_fake_images",
        kernel_modules_install = kernel_modules_install,
        build_initramfs = True,
        modules_options = fake_modules_options,
    )

    initramfs_modules_options_test(
        name = name + "_fake",
        kernel_images = name + "_fake_images",
        expected_modules_options = fake_modules_options,
    )

    write_file(
        name = name + "_empty_modules_options",
        out = name + "_empty_modules_options/modules.options",
        content = [],
    )

    kernel_images(
        name = name + "_empty_images",
        kernel_modules_install = kernel_modules_install,
        build_initramfs = True,
        # Not specify module_options
    )

    initramfs_modules_options_test(
        name = name + "_empty",
        kernel_images = name + "_empty_images",
        expected_modules_options = name + "_empty_modules_options",
    )

    device_modules_test(
        name = name + "_device_modules_test",
        base_kernel_label = Label("{}//{}:{}".format(native.repository_name(), native.package_name(), kernel_build_name)),
        base_kernel_module = min(modules) if modules else None,
        arch = arch,
    )

    native.test_suite(
        name = name,
        tests = [
            name + "_empty",
            name + "_fake",
            name + "_device_modules_test",
        ],
    )

def define_db845c(
        name,
        outs,
        build_config = None,
        module_outs = None,
        make_goals = None,
        define_abi_targets = None,
        kmi_symbol_list = None,
        kmi_symbol_list_add_only = None,
        module_grouping = None,
        unstripped_modules_archive = None,
        gki_modules_list = None,
        dist_dir = None):
    """Define target for db845c.

    Note: This is a mixed build.

    Requires [`define_common_kernels`](#define_common_kernels) to be called in the same package.

    **Deprecated**. Use [`kernel_build`](#kernel_build) directly.

    Args:
        name: name of target. Usually `"db845c"`.
        build_config: See [kernel_build.build_config](#kernel_build-build_config). If `None`,
          default to `"build.config.db845c"`.
        outs: See [kernel_build.outs](#kernel_build-outs).
        module_outs: See [kernel_build.module_outs](#kernel_build-module_outs). The list of
          in-tree kernel modules.
        make_goals: See [kernel_build.make_goals](#kernel_build-make_goals).  A list of strings
          defining targets for the kernel build.
        define_abi_targets: See [kernel_abi.define_abi_targets](#kernel_abi-define_abi_targets).
        kmi_symbol_list: See [kernel_build.kmi_symbol_list](#kernel_build-kmi_symbol_list).
        kmi_symbol_list_add_only: See [kernel_abi.kmi_symbol_list_add_only](#kernel_abi-kmi_symbol_list_add_only).
        module_grouping: See [kernel_abi.module_grouping](#kernel_abi-module_grouping).
        unstripped_modules_archive: See [kernel_abi.unstripped_modules_archive](#kernel_abi-unstripped_modules_archive).
        gki_modules_list: List of gki modules to be copied to the dist directory.
          If `None`, all gki kernel modules will be copied.
        dist_dir: Argument to `copy_to_dist_dir`. If `None`, default is `"out/{name}/dist"`.

    Deprecated:
        Use [`kernel_build`](#kernel_build) directly.
    """

    # buildifier: disable=print
    print("""{}//{}:{}: define_db845c is deprecated.

          Use [`kernel_build`](#kernel_build) directly.

          Use https://r.android.com/2634654 and its cherry-picks as a reference
            on how to unfold the macro and use the other rules directly.
    """.format(native.package_relative_label(name), native.package_name(), name))

    if build_config == None:
        build_config = "build.config.db845c"

    if kmi_symbol_list == None:
        kmi_symbol_list = ":android/abi_gki_aarch64_db845c" if define_abi_targets else None

    if kmi_symbol_list_add_only == None:
        kmi_symbol_list_add_only = True if define_abi_targets else None

    if gki_modules_list == None:
        gki_modules_list = [":kernel_aarch64_modules"]

    if dist_dir == None:
        dist_dir = "out/{name}/dist".format(name = name)

    # Also refer to the list of ext modules for ABI monitoring targets
    _kernel_modules = []

    kernel_build(
        name = name,
        outs = outs,
        srcs = [":common_kernel_sources"],
        # List of in-tree kernel modules.
        module_outs = module_outs,
        build_config = build_config,
        # Enable mixed build.
        base_kernel = ":kernel_aarch64",
        kmi_symbol_list = kmi_symbol_list,
        collect_unstripped_modules = _COLLECT_UNSTRIPPED_MODULES,
        strip_modules = True,
        make_goals = make_goals,
    )

    # enable ABI Monitoring
    # based on the instructions here:
    # https://android.googlesource.com/kernel/build/+/refs/heads/main/kleaf/docs/abi_device.md
    # https://android-review.googlesource.com/c/kernel/build/+/2308912
    kernel_abi(
        name = name + "_abi",
        kernel_build = name,
        define_abi_targets = define_abi_targets,
        kernel_modules = _kernel_modules,
        kmi_symbol_list_add_only = kmi_symbol_list_add_only,
        module_grouping = module_grouping,
        unstripped_modules_archive = unstripped_modules_archive,
    )

    kernel_modules_install(
        name = name + "_modules_install",
        kernel_build = name,
        # List of external modules.
        kernel_modules = _kernel_modules,
    )

    merged_kernel_uapi_headers(
        name = name + "_merged_kernel_uapi_headers",
        kernel_build = name,
        kernel_modules = _kernel_modules,
    )

    kernel_images(
        name = name + "_images",
        build_initramfs = True,
        kernel_build = name,
        kernel_modules_install = name + "_modules_install",
    )

    dist_targets = [
        name,
        name + "_images",
        name + "_modules_install",
        # Mixed build: Additional GKI artifacts.
        ":kernel_aarch64",
        ":kernel_aarch64_additional_artifacts",
        name + "_merged_kernel_uapi_headers",
    ]

    copy_to_dist_dir(
        name = name + "_dist",
        data = dist_targets + gki_modules_list,
        dist_dir = dist_dir,
        flat = True,
        log = "info",
    )<|MERGE_RESOLUTION|>--- conflicted
+++ resolved
@@ -541,16 +541,6 @@
         actual = ":kernel_aarch64",
     )
 
-<<<<<<< HEAD
-        all_kmi_symbol_lists = target_config.get("additional_kmi_symbol_lists")
-        all_kmi_symbol_lists = [] if all_kmi_symbol_lists == None else list(all_kmi_symbol_lists)
-        if target_config.get("kmi_symbol_list"):
-            all_kmi_symbol_lists.append(target_config.get("kmi_symbol_list"))
-        native.filegroup(
-            name = name + "_all_kmi_symbol_lists",
-            srcs = all_kmi_symbol_lists,
-        )
-=======
     native.alias(
         name = "kernel_dist",
         actual = ":kernel_aarch64_dist",
@@ -566,7 +556,6 @@
         "kernel_x86_64",
         "kernel_riscv64",
     ]
->>>>>>> 178b1333
 
     merge_kzip(
         name = "kernel_kythe",
