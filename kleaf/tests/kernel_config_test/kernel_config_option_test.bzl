# Copyright (C) 2022 The Android Open Source Project
#
# Licensed under the Apache License, Version 2.0 (the "License");
# you may not use this file except in compliance with the License.
# You may obtain a copy of the License at
#
#       http://www.apache.org/licenses/LICENSE-2.0
#
# Unless required by applicable law or agreed to in writing, software
# distributed under the License is distributed on an "AS IS" BASIS,
# WITHOUT WARRANTIES OR CONDITIONS OF ANY KIND, either express or implied.
# See the License for the specific language governing permissions and
# limitations under the License.

"""
Test kernel_config against options (e.g. lto).
Require //common package.

Deprecated:
    See kernel_defconfig_fragments_test
"""

load("@bazel_skylib//lib:dicts.bzl", "dicts")
load("//build/kernel/kleaf:constants.bzl", "LTO_VALUES")
load("//build/kernel/kleaf:kernel.bzl", "kernel_build")
load("//build/kernel/kleaf/impl:hermetic_toolchain.bzl", "hermetic_toolchain")
load("//build/kernel/kleaf/impl:utils.bzl", "utils")
load("//build/kernel/kleaf/tests/utils:contain_lines_test.bzl", "contain_lines_test")
load(":kernel_config_aspect.bzl", "KernelConfigAspectInfo", "kernel_config_aspect")

# Helper functions and rules.

_KASAN_FLAG = "//build/kernel/kleaf:kasan"
_KCSAN_FLAG = "//build/kernel/kleaf:kcsan"
_KGDB_FLAG = "//build/kernel/kleaf:kgdb"
_LTO_FLAG = "//build/kernel/kleaf:lto"
_ARCHS = ("aarch64", "x86_64")

def _get_config_file(ctx, kernel_build, filename):
    """Gets the `.config` file of the `kernel_build` to a file with file name `{filename}`.

    The config file is compared with `data/{filename}` later by the caller.

    Return:
        The file with name `{prefix}_config`, which points to the `.config` of the kernel.
    """
    kernel_config = kernel_build[KernelConfigAspectInfo].kernel_config
    out_dir = utils.find_file(
        name = "out_dir",
        files = kernel_config.files.to_list(),
        what = "{}: kernel_config outputs".format(kernel_build.label),
    )

    # Create symlink so that the Python test script compares with the correct expected file.
    out = ctx.actions.declare_file("{}/{}".format(ctx.label.name, filename))

    hermetic_tools = hermetic_toolchain.get(ctx)
    command = hermetic_tools.setup + """
        cp -pl {out_dir}/.config {out}
    """.format(
        out_dir = out_dir.path,
        out = out.path,
    )

    ctx.actions.run_shell(
        inputs = [out_dir],
        outputs = [out],
        command = command,
        tools = hermetic_tools.deps,
        mnemonic = "GetConfigFile",
        progress_message = "Getting .config {}".format(ctx.label),
    )

    return out

def _get_config_attrs_common(transition):
    """Common attrs for rules to get `.config` of the given `kernel_build` with the given transition.

    Args:
      transition: The transition. May be `None` if no transition is needed.
    """
    attrs = {
        "kernel_build": attr.label(cfg = transition, aspects = [kernel_config_aspect], mandatory = True),
    }
    if transition != None:
        attrs.update({
            "_allowlist_function_transition": attr.label(
                default = "@bazel_tools//tools/allowlists/function_transition_allowlist",
            ),
        })
    return attrs

def _get_transitioned_config_impl(ctx):
    """Common impl for getting `.config` of the given `kernel_build` with the given transition.

    Helper for testing a flag.
    """
    files = [
        _get_config_file(ctx, kernel_build, key + "_config")
        for key, kernel_build in ctx.split_attr.kernel_build.items()
    ]
    return DefaultInfo(files = depset(files), runfiles = ctx.runfiles(files = files))

def _transition_test(name, kernel_build, test_data_rule, expected, **test_data_rule_kwargs):
    """Test the effect of a flag on `kernel_config`.

    Helper for testing a flag.

    Args:
        name: name of test
        test_data_rule: `rule()` to get the actual `.config` of a kernel.
        expected: A list of expected files.
        kernel_build: target under test
        **test_data_rule_kwargs: kwargs to `test_data_rule`.
    """
    test_data_rule(
        name = name + "_actual",
        kernel_build = kernel_build,
        **test_data_rule_kwargs
    )
    native.filegroup(
        name = name + "_expected",
        srcs = expected,
    )
    contain_lines_test(
        name = name,
        expected = name + "_expected",
        actual = name + "_actual",
    )

def _get_config_impl(ctx):
    symlink = _get_config_file(ctx, ctx.attr.kernel_build, ctx.attr.prefix + "_config")
    return DefaultInfo(files = depset([symlink]), runfiles = ctx.runfiles(files = [symlink]))

_get_config = rule(
    implementation = _get_config_impl,
    doc = "Generic way to get `.config` for a kernel without transition. Helper for testing attributes.",
    attrs = dicts.add(_get_config_attrs_common(None), {
        "prefix": attr.string(doc = "prefix of output file name"),
    }),
    toolchains = [hermetic_toolchain.type],
)

# Tests

## Tests on --lto

def _lto_transition_impl(_settings, _attr):
    return {value: {_LTO_FLAG: value} for value in LTO_VALUES}

_lto_transition = transition(
    implementation = _lto_transition_impl,
    inputs = [],
    outputs = [_LTO_FLAG],
)

_lto_test_data = rule(
    implementation = _get_transitioned_config_impl,
    doc = "Get `.config` for a kernel with the LTO transition.",
    attrs = _get_config_attrs_common(_lto_transition),
    toolchains = [hermetic_toolchain.type],
)

def _lto_test(name, kernel_build):
    """Test the effect of a `--lto` on `kernel_config`."""
    _transition_test(
        name = name,
        kernel_build = kernel_build,
        test_data_rule = _lto_test_data,
        expected = ["data/{}_config".format(lto) for lto in LTO_VALUES],
    )

## Tests on --kasan
def _kasan_str(kasan):
    return "kasan" if kasan else "nokasan"

def _kasan_transition_impl(_settings, _attr):
    return {_kasan_str(kasan): {_KASAN_FLAG: kasan} for kasan in (True, False)}

_kasan_transition = transition(
    implementation = _kasan_transition_impl,
    inputs = [],
    outputs = [_KASAN_FLAG],
)

# Kasan|Kcsan requires LTO=none to run, otherwise it fails.
def _no_lto_impl(settings, attr):
    _ignore = (settings, attr)  # @unused
    return {_LTO_FLAG: "default"}

_force_no_lto_transition = transition(
    implementation = _no_lto_impl,
    inputs = [],
    outputs = [_LTO_FLAG],
)

_kasan_test_data = rule(
    implementation = _get_transitioned_config_impl,
    doc = "Get `.config` for a kernel with the KASAN transition.",
    attrs = _get_config_attrs_common(_kasan_transition),
    cfg = _force_no_lto_transition,
    toolchains = [hermetic_toolchain.type],
)

def _kasan_test(name, kernel_build):
    """Test the effect of a `--kasan` on `kernel_config`."""
    _transition_test(
        name = name,
        kernel_build = kernel_build,
        test_data_rule = _kasan_test_data,
        expected = ["data/{}_config".format(_kasan_str(kasan)) for kasan in (True, False)],
    )

## Tests on --kcsan
def _kcsan_str(kcsan):
    return "kcsan" if kcsan else "nokcsan"

def _kcsan_transition_impl(_settings, _attr):
    return {_kcsan_str(kcsan): {_KCSAN_FLAG: kcsan} for kcsan in (True, False)}

_kcsan_transition = transition(
    implementation = _kcsan_transition_impl,
    inputs = [],
    outputs = [_KCSAN_FLAG],
)

_kcsan_test_data = rule(
    implementation = _get_transitioned_config_impl,
    doc = "Get `.config` for a kernel with the KCSAN transition.",
    attrs = _get_config_attrs_common(_kcsan_transition),
    cfg = _force_no_lto_transition,
    toolchains = [hermetic_toolchain.type],
)

def _kcsan_test(name, kernel_build):
    """Test the effect of a `--kcsan` on `kernel_config`."""
    _transition_test(
        name = name,
        kernel_build = kernel_build,
        test_data_rule = _kcsan_test_data,
        expected = ["data/{}_config".format(_kcsan_str(kcsan)) for kcsan in (True, False)],
    )

## Tests on --kgdb
def _kgdb_str(kgdb, arch):
    return ("kgdb" if kgdb else "nokgdb") + "_" + arch

def _kgdb_transition_impl(_settings, attr):
    return {_kgdb_str(kgdb, attr.arch): {_KGDB_FLAG: kgdb} for kgdb in (True, False)}

_kgdb_transition = transition(
    implementation = _kgdb_transition_impl,
    inputs = [],
    outputs = [_KGDB_FLAG],
)

_kgdb_test_data = rule(
    implementation = _get_transitioned_config_impl,
    doc = "Get `.config` for a kernel with the kgdb transition.",
    attrs = dicts.add(_get_config_attrs_common(_kgdb_transition), {
        "arch": attr.string(),
    }),
    toolchains = [hermetic_toolchain.type],
)

def _kgdb_test(name, arch, kernel_build):
    """Test the effect of a `--kgdb` on `kernel_config`."""

    _transition_test(
        name = name,
        kernel_build = kernel_build,
        test_data_rule = _kgdb_test_data,
        expected = ["data/{}_config".format(_kgdb_str(kgdb, arch)) for kgdb in (True, False)],
        arch = arch,
    )

## Tests on `trim_nonlisted_kmi`

def _trim_str(trim):
    return "trim" if trim else "notrim"

def _trim_test(name, kernels):
    """Test the effect of `trim_nonlisted_kmi` on `kernel_config`.

    Args:
        name: name of test
        kernels: a dict, where key is a struct, and value is
          the label to the target under test (`kernel_build`).

          The key struct contains:
          - trim: whether trimming is enabled
          - arch: architecture
    """
    tests = []
    for key, kernel_build in kernels.items():
        trim_str = _trim_str(key.trim)
        prefix = key.arch + "_" + trim_str
        test_name = "{name}_{prefix}".format(name = name, prefix = prefix)

        _get_config(
            name = test_name + "_config",
            prefix = trim_str,
            kernel_build = kernel_build,
        )
        contain_lines_test(
            name = test_name,
            expected = "data/{}_config".format(trim_str),
            actual = test_name + "_config",
        )
        tests.append(test_name)
    native.test_suite(
        name = name,
        tests = tests,
    )

## Tests on all combinations.

def _combined_test_combinations(key):
    ret = {}
    for lto in LTO_VALUES:
        for kasan in (True, False):
            for kcsan in (True, False):
                for kgdb in (True, False):
                    if kasan and lto not in ("default", "none"):
                        continue
                    if kcsan and lto not in ("default", "none"):
                        continue

                    test_name = "_".join([
                        key.arch,
                        _trim_str(key.trim),
                        lto,
                        _kasan_str(kasan),
                        _kgdb_str(kgdb, key.arch),
                    ])
                    ret_key = {
                        "lto": lto,
                        "kasan": kasan,
                        "kcsan": kcsan,
                        "kgdb": kgdb,
                    }
                    ret[test_name] = ret_key
    return ret

def _combined_test_expected_impl(ctx):
    expected_file_names = [
        ctx.attr.lto + "_config",
        _kasan_str(ctx.attr.kasan) + "_config",
        _kcsan_str(ctx.attr.kcsan) + "_config",
        _kgdb_str(ctx.attr.kgdb, ctx.attr.arch) + "_config",
        _trim_str(ctx.attr.trim) + "_config",
    ]
    files = []
    for f in ctx.files.srcs:
        if f.basename in expected_file_names:
            files.append(f)
    if not len(files) == len(expected_file_names):
        fail("{}: Can't find all expected files: {}, but expected {}".format(
            ctx.label,
            files,
            expected_file_names,
        ))
    hermetic_tools = hermetic_toolchain.get(ctx)
    command = hermetic_tools.setup
    for input_file in files:
        command += """
            cat {input} >> {out}.tmp
        """.format(
            input = input_file.path,
            out = ctx.outputs.out.path,
        )
    command += """
        cat {out}.tmp | sort | uniq > {out}
        rm {out}.tmp
    """.format(out = ctx.outputs.out.path)
    ctx.actions.run_shell(
        inputs = files,
        outputs = [ctx.outputs.out],
        tools = hermetic_tools.deps,
        command = command,
        progress_message = "Creating expected config for {}".format(ctx.label),
    )
    return DefaultInfo(
        files = depset([ctx.outputs.out]),
        runfiles = ctx.runfiles(files = [ctx.outputs.out]),
    )

_combined_test_expected = rule(
    implementation = _combined_test_expected_impl,
    doc = "Test on a given combination of flags and attributes on `kernel_config`",
    attrs = {
        "trim": attr.bool(),
        "lto": attr.string(values = LTO_VALUES),
        "kasan": attr.bool(),
        "kcsan": attr.bool(),
        "kgdb": attr.bool(),
        "arch": attr.string(),
        "srcs": attr.label_list(allow_files = True),
        "out": attr.output(),
    },
    toolchains = [hermetic_toolchain.type],
)

def _combined_test_actual_transition_impl(_settings, attr):
    return {
        _LTO_FLAG: attr.lto,
        _KASAN_FLAG: attr.kasan,
        _KCSAN_FLAG: attr.kcsan,
        _KGDB_FLAG: attr.kgdb,
    }

_combined_test_actual_transition = transition(
    implementation = _combined_test_actual_transition_impl,
    inputs = [],
    outputs = [_KASAN_FLAG, _KCSAN_FLAG, _KGDB_FLAG, _LTO_FLAG],
)

def _combined_test_actual_impl(ctx):
    if len(ctx.attr.kernel_build) != 1:
        fail("FATAL: Expected 1:1 transition on ctx.attr.kernel_build")
    symlink = _get_config_file(ctx, ctx.attr.kernel_build[0], ctx.attr.prefix + "_config")
    return DefaultInfo(files = depset([symlink]), runfiles = ctx.runfiles(files = [symlink]))

_combined_test_actual = rule(
    implementation = _combined_test_actual_impl,
    doc = "Test on a given combination of flags and attributes on `kernel_config`",
    attrs = dicts.add(_get_config_attrs_common(_combined_test_actual_transition), {
        "lto": attr.string(values = LTO_VALUES),
        "kasan": attr.bool(),
        "kcsan": attr.bool(),
        "kgdb": attr.bool(),
        "prefix": attr.string(),
    }),
    toolchains = [hermetic_toolchain.type],
)

def _combined_option_test(name, kernels):
    """Test the effect of all possible combinations of flags on `kernel_config`:

    Args:
        name: name of test
        kernels: a dict, where key is a struct, and value is
          the label to the target under test (`kernel_build`).

          The key struct contains:
          - trim: whether trimming is enabled
          - arch: architecture
    """
    tests = []
    for key, kernel_build in kernels.items():
        for test_name, combination in _combined_test_combinations(key).items():
            test_name = name + "_" + test_name
            out_prefix = test_name

            # key.trim is the value of trim_nonlisted_kmi declared in kernel_build macro.
            # expected_trim is the expected value of CONFIG_TRIM_UNUSED_KSYMS, affected by kasan.
            expected_trim = key.trim
            if combination["kasan"]:
                expected_trim = False
            if combination["kcsan"]:
                expected_trim = False
            if combination["kgdb"]:
                expected_trim = False

            _combined_test_expected(
                name = test_name + "_expected",
                out = out_prefix + "_config",
                srcs = ["data/{}_config".format(lto) for lto in LTO_VALUES] +
                       ["data/{}_config".format(_kasan_str(kasan)) for kasan in (True, False)] +
                       ["data/{}_config".format(_kcsan_str(kcsan)) for kcsan in (True, False)] +
                       ["data/{}_config".format(_kgdb_str(kgdb, key.arch)) for kgdb in (True, False)] +
                       ["data/{}_config".format(_trim_str(trim)) for trim in (True, False)],
                arch = key.arch,
                trim = expected_trim,
                **combination
            )

            _combined_test_actual(
                name = test_name + "_actual",
                prefix = out_prefix,
                kernel_build = kernel_build,
                **combination
            )

            contain_lines_test(
                name = test_name,
                actual = test_name + "_actual",
                expected = test_name + "_expected",
            )
            tests.append(test_name)

    native.test_suite(
        name = name,
        tests = tests,
    )

## Exported test suite.

def kernel_config_option_test_suite(name):
    """Tests for various flags on `kernel_config`.

    Args:
        name: name of the test.
    """
    for arch in _ARCHS:
        kernel_build_arch = arch
        if kernel_build_arch == "aarch64":
            kernel_build_arch = "arm64"

        kernel_build(
            name = name + "_kernel_{}".format(arch),
            srcs = ["//common:kernel_{}_sources".format(arch)],
<<<<<<< HEAD
=======
            arch = kernel_build_arch,
>>>>>>> 178b1333
            build_config = "//common:build.config.gki.{}".format(arch),
            outs = [],
            tags = ["manual"],
        )

        kernel_build(
            name = name + "_kernel_{}_trim".format(arch),
            srcs = ["//common:kernel_{}_sources".format(arch)],
<<<<<<< HEAD
=======
            arch = kernel_build_arch,
>>>>>>> 178b1333
            build_config = "//common:build.config.gki.{}".format(arch),
            trim_nonlisted_kmi = True,
            kmi_symbol_list = "data/fake_kmi_symbol_list",
            outs = [],
            tags = ["manual"],
        )

        kernel_build(
            name = name + "_kernel_{}_notrim".format(arch),
            srcs = ["//common:kernel_{}_sources".format(arch)],
<<<<<<< HEAD
=======
            arch = kernel_build_arch,
>>>>>>> 178b1333
            build_config = "//common:build.config.gki.{}".format(arch),
            trim_nonlisted_kmi = False,
            kmi_symbol_list = "data/fake_kmi_symbol_list",
            outs = [],
            tags = ["manual"],
        )

    trim_kernels = {}
    for arch in _ARCHS:
        for trim in (True, False):
            trim_kernels[struct(trim = trim, arch = arch)] = \
                name + "_kernel_{}_{}".format(arch, _trim_str(trim))

    tests = []

    for arch in _ARCHS:
        _lto_test(
            name = name + "_lto_{}_test".format(arch),
            kernel_build = name + "_kernel_{}".format(arch),
        )
        tests.append(name + "_lto_{}_test".format(arch))

        _kasan_test(
            name = name + "_kasan_{}_test".format(arch),
            kernel_build = name + "_kernel_{}".format(arch),
        )
        tests.append(name + "_kasan_{}_test".format(arch))
        _kcsan_test(
            name = name + "_kcsan_{}_test".format(arch),
            kernel_build = name + "_kernel_{}".format(arch),
        )
        tests.append(name + "_kcsan_{}_test".format(arch))

        _kgdb_test(
            name = name + "_kgdb_{}_test".format(arch),
            kernel_build = name + "_kernel_{}".format(arch),
            arch = arch,
        )
        tests.append(name + "_kgdb_{}_test".format(arch))

    _trim_test(
        name = name + "_trim_test",
        kernels = trim_kernels,
    )
    tests.append(name + "_trim_test")

    _combined_option_test(
        name = name + "_combined_option_test",
        kernels = trim_kernels,
    )
    tests.append(name + "_combined_option_test")

    native.test_suite(
        name = name,
        tests = tests,
    )<|MERGE_RESOLUTION|>--- conflicted
+++ resolved
@@ -510,10 +510,7 @@
         kernel_build(
             name = name + "_kernel_{}".format(arch),
             srcs = ["//common:kernel_{}_sources".format(arch)],
-<<<<<<< HEAD
-=======
             arch = kernel_build_arch,
->>>>>>> 178b1333
             build_config = "//common:build.config.gki.{}".format(arch),
             outs = [],
             tags = ["manual"],
@@ -522,10 +519,7 @@
         kernel_build(
             name = name + "_kernel_{}_trim".format(arch),
             srcs = ["//common:kernel_{}_sources".format(arch)],
-<<<<<<< HEAD
-=======
             arch = kernel_build_arch,
->>>>>>> 178b1333
             build_config = "//common:build.config.gki.{}".format(arch),
             trim_nonlisted_kmi = True,
             kmi_symbol_list = "data/fake_kmi_symbol_list",
@@ -536,10 +530,7 @@
         kernel_build(
             name = name + "_kernel_{}_notrim".format(arch),
             srcs = ["//common:kernel_{}_sources".format(arch)],
-<<<<<<< HEAD
-=======
             arch = kernel_build_arch,
->>>>>>> 178b1333
             build_config = "//common:build.config.gki.{}".format(arch),
             trim_nonlisted_kmi = False,
             kmi_symbol_list = "data/fake_kmi_symbol_list",
