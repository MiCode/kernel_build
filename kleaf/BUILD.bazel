--- conflicted
+++ resolved
@@ -246,12 +246,8 @@
     visibility = ["//visibility:public"],
 )
 
-<<<<<<< HEAD
-# Flag to enable/disable BTF debug information
-=======
 # Flag to enable/disable BTF debug information.
 # Value is one of the following: default, enable, disable
->>>>>>> 641ac03b
 string_flag(
     name = "btf_debug_info",
     build_setting_default = "default",
