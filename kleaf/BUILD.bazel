# Copyright (C) 2021 The Android Open Source Project
#
# Licensed under the Apache License, Version 2.0 (the "License");
# you may not use this file except in compliance with the License.
# You may obtain a copy of the License at
#
#       http://www.apache.org/licenses/LICENSE-2.0
#
# Unless required by applicable law or agreed to in writing, software
# distributed under the License is distributed on an "AS IS" BASIS,
# WITHOUT WARRANTIES OR CONDITIONS OF ANY KIND, either express or implied.
# See the License for the specific language governing permissions and
# limitations under the License.

load("@bazel_skylib//:bzl_library.bzl", "bzl_library")
load("@bazel_skylib//lib:selects.bzl", "selects")
load("@bazel_skylib//rules:common_settings.bzl", "bool_flag", "string_flag")
load("//build/bazel_common_rules/docs:docs.bzl", "docs")
load("//build/kernel/kleaf/tests:empty_test.bzl", "empty_test")
load("//build/kernel/kleaf/impl:ddk/gen_ddk_headers.bzl", "gen_ddk_headers")
load(":constants.bzl", "LTO_VALUES")
load(":print_flags.bzl", "print_flags")

# Build flags

# LTO setting. Values can be one of default, none, fast, thin, full
string_flag(
    name = "lto",
    build_setting_default = "default",
    values = LTO_VALUES,
    visibility = ["//visibility:public"],
)

# The final LTO setting is "default" (use defconfig value).
# If --lto=default, and none of --kasan/--kcsan, LTO is default
selects.config_setting_group(
    name = "lto_is_default",
    match_all = [
        "//build/kernel/kleaf/impl:lto_is_set_to_default",
        ":kasan_is_false",
        ":kcsan_is_false",
    ],
    visibility = ["//visibility:public"],
)

# The final LTO setting is "none".
# If --lto=none, or if --kasan/--kcsan, LTO should be set to none.
selects.config_setting_group(
    name = "lto_is_none",
    match_any = [
        "//build/kernel/kleaf/impl:lto_is_set_to_none",
        "//build/kernel/kleaf/impl:lto_is_set_to_default_and_kasan_is_true",
        "//build/kernel/kleaf/impl:lto_is_set_to_default_and_kcsan_is_true",
    ],
    visibility = ["//visibility:public"],
)

# The final LTO setting is "thin".
config_setting(
    name = "lto_is_thin",
    flag_values = {":lto": "thin"},
    visibility = ["//visibility:public"],
)

# The final LTO setting is "full".
config_setting(
    name = "lto_is_full",
    flag_values = {":lto": "full"},
    visibility = ["//visibility:public"],
)

# The final LTO setting is "fast".
config_setting(
    name = "lto_is_fast",
    flag_values = {":lto": "fast"},
    visibility = ["//visibility:public"],
)

# If true, kernel_images sets EXT_MODULES before creating the staging directory.
# Note: This is a temporary flag to mitigate issues on migrating away from
# setting EXT_MODULES in build.config. If you need to disable this flag, please
# file a bug.
bool_flag(
    name = "set_ext_modules",
    build_setting_default = True,
    visibility = ["//visibility:public"],
)

string_flag(
    name = "cache_dir",
    build_setting_default = "",
    visibility = ["//visibility:public"],
)

# If true, set `KBUILD_SYMTYPES=1` for kernel_build() with
# kbuild_symtypes="auto".
bool_flag(
    name = "kbuild_symtypes",
    build_setting_default = False,
    visibility = ["//visibility:public"],
)

# If true, enable kasan.
# This assumes --lto=none, but :print_flags only shows
# values from the command line.
bool_flag(
    name = "kasan",
    build_setting_default = False,
    visibility = ["//visibility:public"],
)

config_setting(
    name = "kasan_generic_is_true",
    flag_values = {":kasan": "1"},
    visibility = ["//visibility:public"],
)

config_setting(
    name = "kasan_generic_is_false",
    flag_values = {":kasan": "0"},
    visibility = ["//visibility:public"],
)

# If true, enable kasan sw tags.
# This assumes --lto=none, but :print_flags only shows
# values from the command line.
bool_flag(
    name = "kasan_sw_tags",
    build_setting_default = False,
    visibility = ["//visibility:public"],
)

config_setting(
    name = "kasan_sw_tags_is_true",
    flag_values = {":kasan_sw_tags": "1"},
    visibility = ["//visibility:public"],
)

config_setting(
    name = "kasan_sw_tags_is_false",
    flag_values = {":kasan_sw_tags": "0"},
    visibility = ["//visibility:public"],
)

selects.config_setting_group(
    name = "kasan_is_true",
    match_any = [
        ":kasan_generic_is_true",
        ":kasan_sw_tags_is_true",
    ],
    visibility = ["//visibility:public"],
)

selects.config_setting_group(
    name = "kasan_is_false",
    match_all = [
        ":kasan_generic_is_false",
        ":kasan_sw_tags_is_false",
    ],
    visibility = ["//visibility:public"],
)

# If true, enable kcsan.
# This assumes --lto=none, but :print_flags only shows
# values from the command line.
bool_flag(
    name = "kcsan",
    build_setting_default = False,
    visibility = ["//visibility:public"],
)

config_setting(
    name = "kcsan_is_true",
    flag_values = {":kcsan": "1"},
    visibility = ["//visibility:public"],
)

config_setting(
    name = "kcsan_is_false",
    flag_values = {":kcsan": "0"},
    visibility = ["//visibility:public"],
)

# If true, //{common}:all_headers also includes //{common}:all_headers_unsafe.
bool_flag(
    name = "allow_ddk_unsafe_headers",
    build_setting_default = False,
    visibility = ["//visibility:public"],
)

# If true, *.gcno files are collected.
bool_flag(
    name = "gcov",
    build_setting_default = False,
    visibility = ["//visibility:public"],
)

# If true, allow modules to be undeclared in kernel_build.
bool_flag(
    name = "allow_undeclared_modules",
    build_setting_default = False,
    visibility = ["//visibility:public"],
)

# If true, warnings / errors about undeclared modules in kernel_build are printed.
bool_flag(
    name = "warn_undeclared_modules",
    build_setting_default = True,
    visibility = ["//visibility:public"],
)

# If true, everything inside OUT_DIR is collected unconditionally
bool_flag(
    name = "preserve_kbuild_output",
    build_setting_default = False,
    visibility = ["//visibility:public"],
)

config_setting(
    name = "allow_ddk_unsafe_headers_set",
    flag_values = {
        ":allow_ddk_unsafe_headers": "1",
    },
    visibility = ["//visibility:public"],
)

# If true, kmi_symbol_list_strict_mode attribute in kernel_build is respected.
bool_flag(
    name = "kmi_symbol_list_strict_mode",
    build_setting_default = True,
    visibility = ["//visibility:public"],
)

# If true, kmi_symbol_list_violations_check is enabled.
# If false, kmi_symbol_list_violations_check is disabled.
bool_flag(
    name = "kmi_symbol_list_violations_check",
    build_setting_default = True,
    visibility = ["//visibility:public"],
)

<<<<<<< HEAD
# Flag to enable/disable BTF debug information
=======
# Additional symbol lists to add to GKI kernel build
label_flag(
    name = "user_kmi_symbol_lists",
    build_setting_default = "//build/kernel/kleaf/impl:empty_filegroup",
    visibility = ["//visibility:public"],
)

# Flag to enable/disable BTF debug information.
# Value is one of the following: default, enable, disable
>>>>>>> 178b1333
string_flag(
    name = "btf_debug_info",
    build_setting_default = "default",
    values = [
        "default",  # don't change generation of BTF debug information
        "enable",
        "disable",
    ],
    visibility = ["//visibility:public"],
)

config_setting(
    name = "btf_debug_info_is_enabled",
    flag_values = {":btf_debug_info": "enable"},
    visibility = ["//visibility:public"],
)

config_setting(
    name = "btf_debug_info_is_disabled",
    flag_values = {":btf_debug_info": "disable"},
    visibility = ["//visibility:public"],
)

# Flag to control page size.
# Value is one of default, 4k, 16k, 64k.
string_flag(
    name = "page_size",
    build_setting_default = "default",
    values = [
        "default",  # Respect value in defconfig
        "4k",
        "16k",
        "64k",
    ],
    visibility = ["//visibility:public"],
)

config_setting(
    name = "page_size_4k",
    flag_values = {":page_size": "4k"},
    visibility = ["//visibility:public"],
)

config_setting(
    name = "page_size_16k",
    flag_values = {":page_size": "16k"},
    visibility = ["//visibility:public"],
)

config_setting(
    name = "page_size_64k",
    flag_values = {":page_size": "64k"},
    visibility = ["//visibility:public"],
)

# Use the resolved toolchains for building kernel_* rules.
# See https://bazel.build/extending/toolchains for how toolchains are resolved.
bool_flag(
    name = "incompatible_kernel_use_resolved_toolchains",
    build_setting_default = False,
    visibility = ["//visibility:public"],
)

# Debug options

# Runs all script invocations with `set -x`
# and a trap that executes `date` after every command.
bool_flag(
    name = "debug_annotate_scripts",
    build_setting_default = False,
    visibility = ["//visibility:public"],
)

# Prints the content of the (generated) command scripts during rule execution.
bool_flag(
    name = "debug_print_scripts",
    build_setting_default = False,
    visibility = ["//visibility:public"],
)

# If true, set KBUILD_MODPOST_WARN=1.
# https://www.kernel.org/doc/html/latest/kbuild/kbuild.html#kbuild-modpost-warn
bool_flag(
    name = "debug_modpost_warn",
    build_setting_default = False,
    visibility = ["//visibility:public"],
)

# If set, debug --cache_dir conflict issues
string_flag(
    name = "debug_cache_dir_conflict",
    build_setting_default = "none",
    values = [
        # Attempt to resolve any conflicts.
        # Wait if there are any conflicts. Build may be slower but the conflicts
        # should be resolved serially.
        "resolve",
        # Detect any conflicts.
        # Emit a build error if there are any conflicts. This detects any
        # possible conflicts.
        "detect",
        # Do not detect conflicts. If there are any conflicts, this may lead
        # to obscure errors.
        "none",
    ],
    visibility = ["//visibility:public"],
)

config_setting(
    name = "debug_cache_dir_conflict_is_resolve",
    flag_values = {":debug_cache_dir_conflict": "resolve"},
    visibility = ["//build/kernel:__pkg__"],
)

config_setting(
    name = "debug_cache_dir_conflict_is_detect",
    flag_values = {":debug_cache_dir_conflict": "detect"},
    visibility = ["//build/kernel:__pkg__"],
)

# If --lto=none, or if --kasan/--kcsan, LTO should be set to none.
selects.config_setting_group(
    name = "debug_cache_dir_conflict_needs_flock",
    match_any = [
        ":debug_cache_dir_conflict_is_resolve",
        ":debug_cache_dir_conflict_is_detect",
    ],
    visibility = ["//build/kernel:__pkg__"],
)

# Debug flag to control make verbosity
# E (default) = Error (-s)
# I = Info
# D = Debug (V=1)
# V = Verbose (V=2)
string_flag(
    name = "debug_make_verbosity",
    build_setting_default = "E",
    values = [
        "V",
        "D",
        "E",
        "I",
    ],
    visibility = ["//visibility:public"],
)

# Debug option to modify GKI build config via build config fragments.
# By default it points to an empty filegroup.
label_flag(
    name = "gki_build_config_fragment",
    build_setting_default = "//build/kernel/kleaf/impl:empty_filegroup",
    visibility = ["//visibility:public"],
)

# Command-line option that adds to kernel_build.defconfig_fragments.
# See kernel_build.defconfig_fragments for description, restrictions, and
# conventions.
# See kleaf/docs/kernel_config.md#defconfig-fragments.
label_flag(
    name = "defconfig_fragment",
    build_setting_default = "//build/kernel/kleaf/impl:empty_filegroup",
    visibility = ["//visibility:public"],
)

# If true, enable CONFIG_GDB_SCRIPTS and collect gdb scripts.
# If additional hacks are needed, put `select()` on the build_config.
# See kleaf/docs/kgdb.md for details.
bool_flag(
    name = "kgdb",
    build_setting_default = False,
    visibility = ["//visibility:public"],
)

config_setting(
    name = "kgdb_is_true",
    flag_values = {":kgdb": "1"},
    visibility = ["//visibility:public"],
)

bool_flag(
    name = "use_prebuilt_gki",
    build_setting_default = False,
    # Visible to any package that calls define_common_kernels()
    visibility = ["//visibility:public"],
)

config_setting(
    name = "use_prebuilt_gki_is_true",
    flag_values = {":use_prebuilt_gki": "1"},
    # Visible to any package that calls define_common_kernels()
    visibility = ["//visibility:public"],
)

# If set, download signed prebuilts from ci.android.com.
bool_flag(
    name = "use_signed_prebuilts",
    build_setting_default = False,
    visibility = ["//visibility:private"],
)

config_setting(
    name = "use_signed_prebuilts_is_true",
    flag_values = {":use_signed_prebuilts": "1"},
    # Visible to any package that calls define_common_kernels()
    visibility = ["//visibility:public"],
)

# The values of --config, as passed by command line and bazelrc files.
_config_values = (
    "local",
    "fast",
    "hermetic_cc",
    "stamp",
    "release",
    "remote",
)

[bool_flag(
    name = "config_" + value,
    build_setting_default = False,
    visibility = ["//visibility:public"],
) for value in _config_values]

print_flags(
    name = "print_flags",
    flags = [
        ":kasan",
        ":kasan_sw_tags",
        ":kcsan",
        ":kbuild_symtypes",
        ":lto",
    ] + [":config_" + value for value in _config_values],
)

# Tools visible to all packages that uses kernel_build.
# Implementation detail of kernel_build; do not use directly.
sh_binary(
    name = "preserve_env",
    srcs = ["preserve_env.sh"],
    visibility = ["//visibility:public"],
)

# Tools visible to all packages that uses kernel_build etc.
# Implementation detail of kernel_build; do not use directly.
py_binary(
    name = "check_declared_output_list",
    srcs = ["check_declared_output_list.py"],
    visibility = ["//visibility:public"],
)

# Tools visible to all packages that uses kernel_modules_install.
# Implementation detail of kernel_build; do not use directly.
py_binary(
    name = "check_duplicated_files_in_archives",
    srcs = ["check_duplicated_files_in_archives.py"],
    visibility = ["//visibility:public"],
)

# Tools visible to all packages that uses various Kleaf build rules.
# Implementation detail of kernel_build; do not use directly.
py_binary(
    name = "search_and_cp_output",
    srcs = ["search_and_cp_output.py"],
    visibility = ["//visibility:public"],
)

# Utility to create a Kernel SBOM
py_binary(
    name = "kernel_sbom",
    srcs = ["kernel_sbom.py"],
    visibility = ["//visibility:public"],
)

# Analyze DDK targets

# Usage:
#  # Analyze headers used by all external modules of a device:
#  bazel run //build/kernel/kleaf:gen_ddk_headers \
#    --gen_ddk_headers_target=//label/of:tuna_modules_install \
#    --gen_ddk_headers_gen_files_archives=//common:kernel_aarch64_ddk_allowlist_headers \
#    -- [flags]
#
#  # Analyze headers used by a specific module of a device:
#  bazel run //build/kernel/kleaf:gen_ddk_headers \
#    --gen_ddk_headers_target=//label/of:tuna_ext_module \
#    --gen_ddk_headers_gen_files_archives=//common:kernel_aarch64_ddk_allowlist_headers \
#    -- [flags]
#
#  # Analyze headers used by in-tree modules of a device:
#  bazel run //build/kernel/kleaf:gen_ddk_headers \
#    --gen_ddk_headers_target=//label/of:tuna \
#    --gen_ddk_headers_gen_files_archives=//common:kernel_aarch64_ddk_allowlist_headers \
#    -- [flags]
gen_ddk_headers(
    name = "gen_ddk_headers",
    gen_files_archives = [":gen_ddk_headers_gen_files_archives"],
    target = ":gen_ddk_headers_target",
)

# Target to analyze and generate DDK headers from.
label_flag(
    name = "gen_ddk_headers_target",
    build_setting_default = ":gen_ddk_headers_target_unspecified",
)

# Label of allowlist of DDK header archives.
# This is usually //{common}:kernel_aarch64_ddk_allowlist_headers
label_flag(
    name = "gen_ddk_headers_gen_files_archives",
    build_setting_default = ":gen_ddk_headers_target_unspecified",
)

filegroup(
    name = "gen_ddk_headers_target_unspecified",
    srcs = [],
    visibility = ["//visibility:private"],
)

py_library(
    name = "buildozer_command_builder",
    srcs = ["buildozer_command_builder.py"],
    srcs_version = "PY3",
    visibility = ["//build/kernel/kleaf:__subpackages__"],
)

bzl_library(
    name = "directory_with_structure_def",
    srcs = ["directory_with_structure.bzl"],
    visibility = ["//build/kernel/kleaf:__subpackages__"],
    deps = ["@bazel_skylib//lib:paths"],
)

bzl_library(
    name = "hermetic_tools_def",
    srcs = ["hermetic_tools.bzl"],
    visibility = ["//build/kernel/kleaf:__subpackages__"],
    deps = [
        "//build/kernel/kleaf/impl:hermetic_tools_deps",
        "@bazel_skylib//lib:paths",
    ],
)

bzl_library(
    name = "update_source_file_def",
    srcs = ["update_source_file.bzl"],
    visibility = ["//build/kernel/kleaf:__subpackages__"],
    deps = [":hermetic_tools_def"],
)

# Kleaf API Docs. To view them:
#   Refer to kleaf/docs/api_reference.md
docs(
    name = "docs",
    srcs = [
        "common_kernels.bzl",
        "constants.bzl",
        "directory_with_structure.bzl",
        "download_repo.bzl",
        "fail.bzl",
        "hermetic_tools.bzl",
        "kernel.bzl",
        "key_value_repo.bzl",
        "print_debug.bzl",
        "update_source_file.bzl",
        "workspace.bzl",
        "workspace_epilog.bzl",
    ],
    default = "kernel.bzl",
    deps = [
        "//build/bazel_common_rules/dist",
        "//build/bazel_common_rules/exec",
        "//build/bazel_common_rules/workspace",
        "//build/kernel/kleaf/artifact_tests",
        "//build/kernel/kleaf/impl",
        "//prebuilts/clang/host/linux-x86/kleaf:register",
        "@bazel_skylib//:workspace",
        "@bazel_skylib//lib:dicts",
        "@bazel_skylib//lib:paths",
        "@bazel_skylib//lib:selects",
        "@bazel_skylib//lib:unittest",
        "@bazel_skylib//rules:common_settings",
        "@kernel_toolchain_info//:dict",
    ],
)

#
# Remote Build Execution (RBE) Definitions
#
_CONTAINER = "gcr.io/androidbuild-re-dockerimage/android-build-remoteexec-image"

_CONTAINER_VERSION = "sha256:582efb38f0c229ea39952fff9e132ccbe183e14869b39888010dacf56b360d62"

platform(
    name = "rbe_platform",
    constraint_values = [
        "@bazel_tools//platforms:linux",
        "@bazel_tools//platforms:x86_64",
    ],
    exec_properties = {
        "container-image": "docker://%s@%s" % (_CONTAINER, _CONTAINER_VERSION),
        "OSFamily": "Linux",
    },
    parents = ["@local_config_platform//:host"],
    visibility = ["//visibility:public"],
)

# tests

empty_test(
    name = "empty_test",
    visibility = ["//visibility:public"],
)

py_test(
    name = "check_declared_output_list_test",
    srcs = ["check_declared_output_list_test.py"],
    python_version = "PY3",
    deps = [
        ":check_declared_output_list",
        "@io_abseil_py//absl/testing:absltest",
    ],
)

# Quick test on Kleaf static definitions and scripts, but not built artifacts
test_suite(
    name = "quick_tests",
    tests = [
        ":check_declared_output_list_test",
        ":empty_test",
        "//build/bazel_common_rules/exec/tests",
        "//build/kernel/kleaf/impl:get_kmi_string_test",
        "//build/kernel/kleaf/tests",
        "//prebuilts/build-tools/tests",
    ],
)<|MERGE_RESOLUTION|>--- conflicted
+++ resolved
@@ -239,9 +239,6 @@
     visibility = ["//visibility:public"],
 )
 
-<<<<<<< HEAD
-# Flag to enable/disable BTF debug information
-=======
 # Additional symbol lists to add to GKI kernel build
 label_flag(
     name = "user_kmi_symbol_lists",
@@ -251,7 +248,6 @@
 
 # Flag to enable/disable BTF debug information.
 # Value is one of the following: default, enable, disable
->>>>>>> 178b1333
 string_flag(
     name = "btf_debug_info",
     build_setting_default = "default",
