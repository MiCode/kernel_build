--- conflicted
+++ resolved
@@ -17,6 +17,7 @@
 
 load("@bazel_skylib//lib:paths.bzl", "paths")
 load("@bazel_skylib//lib:shell.bzl", "shell")
+load("@bazel_skylib//rules:common_settings.bzl", "BuildSettingInfo")
 load(
     "//build/kernel/kleaf/impl:hermetic_exec.bzl",
     _hermetic_exec = "hermetic_exec",
@@ -33,29 +34,34 @@
 
 _PY_TOOLCHAIN_TYPE = "@bazel_tools//tools/python:toolchain_type"
 
+# Deprecated.
 HermeticToolsInfo = provider(
-    doc = "Legacy information provided by [hermetic_tools](#hermetic_tools).",
+    doc = """Legacy information provided by [hermetic_tools](#hermetic_tools).
+
+Deprecated:
+    Use `hermetic_toolchain` instead. See `build/kernel/kleaf/docs/hermeticity.md`.
+""",
     fields = {
-        "deps": "the hermetic tools",
+        "deps": "A list containing the hermetic tools",
         "setup": "setup script to initialize the environment to only use the hermetic tools",
-<<<<<<< HEAD
-        "additional_setup": """Alternative setup script that preserves original `PATH`.
-=======
         # TODO(b/250646733): Delete this field
         "additional_setup": """**IMPLEMENTATION DETAIL; DO NOT USE.**
 
 Alternative setup script that preserves original `PATH`.
->>>>>>> 178b1333
 
 After using this script, the shell environment prioritizes using hermetic tools, but falls
 back on tools from the original `PATH` if a tool cannot be found.
 
 Use with caution. Using this script does not provide hermeticity. Consider using `setup` instead.
 """,
-        "run_setup": """setup script to initialize the environment to only use the hermetic tools in
+        "run_setup": """**IMPLEMENTATION DETAIL; DO NOT USE.**
+
+setup script to initialize the environment to only use the hermetic tools in
 [execution phase](https://docs.bazel.build/versions/main/skylark/concepts.html#evaluation-model),
 e.g. for generated executables and tests""",
-        "run_additional_setup": """Like `run_setup` but preserves original `PATH`.""",
+        "run_additional_setup": """**IMPLEMENTATION DETAIL; DO NOT USE.**
+
+Like `run_setup` but preserves original `PATH`.""",
     },
 )
 
@@ -64,23 +70,14 @@
     fields = {
         "deps": "a depset containing the hermetic tools",
         "setup": "setup script to initialize the environment to only use the hermetic tools",
-<<<<<<< HEAD
-        "additional_setup": """Alternative setup script that preserves original `PATH`.
-
-After using this script, the shell environment prioritizes using hermetic tools, but falls
-back on tools from the original `PATH` if a tool cannot be found.
-
-Use with caution. Using this script does not provide hermeticity. Consider using `setup` instead.
-""",
-        "run_setup": """setup script to initialize the environment to only use the hermetic tools in
-=======
         "run_setup": """**IMPLEMENTATION DETAIL; DO NOT USE.**
 
 setup script to initialize the environment to only use the hermetic tools in
->>>>>>> 178b1333
 [execution phase](https://docs.bazel.build/versions/main/skylark/concepts.html#evaluation-model),
 e.g. for generated executables and tests""",
-        "run_additional_setup": """Like `run_setup` but preserves original `PATH`.""",
+        "run_additional_setup": """**IMPLEMENTATION DETAIL; DO NOT USE.**
+
+Like `run_setup` but preserves original `PATH`.""",
     },
 )
 
@@ -333,14 +330,6 @@
                 export PATH=$({path}/readlink -m {path}):$PATH
 """.format(path = hermetic_base_short)
 
-    hermetic_tools_info = HermeticToolsInfo(
-        deps = info_deps,
-        setup = setup,
-        additional_setup = additional_setup,
-        run_setup = run_setup,
-        run_additional_setup = run_additional_setup,
-    )
-
     hermetic_toolchain_info = _HermeticToolchainInfo(
         deps = depset(info_deps),
         setup = setup,
@@ -348,9 +337,8 @@
         run_additional_setup = run_additional_setup,
     )
 
-    return [
+    infos = [
         DefaultInfo(files = depset(all_outputs)),
-        hermetic_tools_info,
         platform_common.ToolchainInfo(
             hermetic_toolchain_info = hermetic_toolchain_info,
         ),
@@ -358,6 +346,18 @@
             **{file.basename: depset([file]) for file in all_outputs}
         ),
     ]
+
+    if not ctx.attr._disable_hermetic_tools_info[BuildSettingInfo].value:
+        hermetic_tools_info = HermeticToolsInfo(
+            deps = info_deps,
+            setup = setup,
+            additional_setup = additional_setup,
+            run_setup = run_setup,
+            run_additional_setup = run_additional_setup,
+        )
+        infos.append(hermetic_tools_info)
+
+    return infos
 
 _hermetic_tools = rule(
     implementation = _hermetic_tools_impl,
@@ -369,8 +369,6 @@
         "srcs": attr.label_list(doc = "Hermetic tools in the tree", allow_files = True),
         "deps": attr.label_list(doc = "Additional_deps", allow_files = True),
         "tar_args": attr.string_list(),
-<<<<<<< HEAD
-=======
         "symlinks": attr.label_keyed_string_dict(
             doc = "symlinks to labels",
             allow_files = True,
@@ -379,7 +377,6 @@
             default = "//build/kernel/kleaf/impl:incompatible_disable_hermetic_tools_info",
         ),
         "rsync_args": attr.string_list(),
->>>>>>> 178b1333
     },
     toolchains = [
         config_common.toolchain_type(_PY_TOOLCHAIN_TYPE, mandatory = True),
