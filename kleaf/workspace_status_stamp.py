--- conflicted
+++ resolved
@@ -235,16 +235,10 @@
 
         scmversion_map = {}
         for project in all_projects:
-<<<<<<< HEAD
             if os.path.exists(project):
-                popen = call_setlocalversion(self.setlocalversion,
-                                             os.path.realpath(project))
-                scmversion_map[project] = PathPopen(project, popen)
-=======
-            path_popen = get_localversion(self.setlocalversion, project)
-            if path_popen:
-                scmversion_map[project] = path_popen
->>>>>>> 621a637e
+                path_popen = get_localversion(self.setlocalversion, project)
+                if path_popen:
+                    scmversion_map[project] = path_popen
 
         return scmversion_map
 
