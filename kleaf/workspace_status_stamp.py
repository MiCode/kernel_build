--- conflicted
+++ resolved
@@ -226,14 +226,10 @@
 class Stamp(object):
 
     def __init__(self):
-<<<<<<< HEAD
-        self.ignore_missing_projects = os.environ.get("KLEAF_IGNORE_MISSING_PROJECTS", "false") == "true"
-=======
         self.ignore_missing_projects = os.environ.get(
             "KLEAF_IGNORE_MISSING_PROJECTS") == "true"
         self.use_kleaf_localversion = os.environ.get(
             "KLEAF_USE_KLEAF_LOCALVERSION") == "true"
->>>>>>> 641ac03b
         self.projects = list_projects()
         self.init_for_dot_source_date_epoch_dir()
 
@@ -274,28 +270,17 @@
         all_projects.extend(self.projects)
 
         if self.ignore_missing_projects:
-<<<<<<< HEAD
-            all_projects = filter(os.path.isdir, all_projects)
-
-        for proj in all_projects:
-            if not os.path.isdir(proj):
-=======
             all_projects = filter(pathlib.Path.is_dir, all_projects)
 
         for proj in all_projects:
             if not proj.is_dir():
->>>>>>> 641ac03b
                 logging.error(
                     "Project %s in repo manifest does not exist on disk.",
                     proj
                 )
                 sys.exit(1)
 
-<<<<<<< HEAD
-            candidate = os.path.join(proj, "scripts/setlocalversion")
-=======
             candidate = proj / "scripts/setlocalversion"
->>>>>>> 641ac03b
             if os.access(candidate, os.X_OK):
                 self.setlocalversion = candidate.resolve()
                 return
@@ -308,29 +293,17 @@
         all_projects |= set(self.projects)
 
         if self.ignore_missing_projects:
-<<<<<<< HEAD
-            all_projects = filter(os.path.isdir, all_projects)
-
-        scmversion_map = {}
-        for project in all_projects:
-            if not os.path.isdir(project):
-=======
             all_projects = filter(pathlib.path.is_dir, all_projects)
 
         scmversion_map = {}
         for project in all_projects:
             if not project.is_dir():
->>>>>>> 641ac03b
                 logging.error(
                     "Project %s in repo manifest does not exist on disk.",
                     project)
                 sys.exit(1)
 
-<<<<<<< HEAD
-            path_popen = get_localversion(self.setlocalversion, project)
-=======
             path_popen = self.get_localversion(project)
->>>>>>> 641ac03b
             if path_popen:
                 scmversion_map[project] = path_popen
 
@@ -373,11 +346,7 @@
         all_projects |= set(self.projects)
 
         if self.ignore_missing_projects:
-<<<<<<< HEAD
-            all_projects = filter(os.path.isdir, all_projects)
-=======
             all_projects = filter(pathlib.path.is_dir, all_projects)
->>>>>>> 641ac03b
 
         return {
             proj: self.async_get_source_date_epoch(proj)
