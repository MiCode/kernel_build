SOONG := $(SOONG_OUT_DIR)/soong
SOONG_BOOTSTRAP := $(SOONG_OUT_DIR)/.soong.bootstrap
SOONG_BUILD_NINJA := $(SOONG_OUT_DIR)/build.ninja
SOONG_IN_MAKE := $(SOONG_OUT_DIR)/.soong.in_make
SOONG_MAKEVARS_MK := $(SOONG_OUT_DIR)/make_vars-$(TARGET_PRODUCT).mk
SOONG_VARIABLES := $(SOONG_OUT_DIR)/soong.variables
SOONG_ANDROID_MK := $(SOONG_OUT_DIR)/Android-$(TARGET_PRODUCT).mk

BINDER32BIT :=
ifneq ($(TARGET_USES_64_BIT_BINDER),true)
ifneq ($(TARGET_IS_64_BIT),true)
BINDER32BIT := true
endif
endif

include $(BUILD_SYSTEM)/dex_preopt_config.mk

ifeq ($(WRITE_SOONG_VARIABLES),true)

# Create soong.variables with copies of makefile settings.  Runs every build,
# but only updates soong.variables if it changes
$(shell mkdir -p $(dir $(SOONG_VARIABLES)))
$(call json_start)

$(call add_json_str,  Make_suffix, -$(TARGET_PRODUCT))

$(call add_json_str,  BuildId,                           $(BUILD_ID))
$(call add_json_str,  BuildNumberFromFile,               $$$(BUILD_NUMBER_FROM_FILE))

$(call add_json_str,  Platform_version_name,             $(PLATFORM_VERSION))
$(call add_json_val,  Platform_sdk_version,              $(PLATFORM_SDK_VERSION))
$(call add_json_str,  Platform_sdk_codename,             $(PLATFORM_VERSION_CODENAME))
$(call add_json_bool, Platform_sdk_final,                $(filter REL,$(PLATFORM_VERSION_CODENAME)))
$(call add_json_csv,  Platform_version_active_codenames, $(PLATFORM_VERSION_ALL_CODENAMES))
$(call add_json_csv,  Platform_version_future_codenames, $(PLATFORM_VERSION_FUTURE_CODENAMES))

$(call add_json_bool, Allow_missing_dependencies,        $(ALLOW_MISSING_DEPENDENCIES))
$(call add_json_bool, Unbundled_build,                   $(TARGET_BUILD_APPS))
$(call add_json_bool, Unbundled_build_sdks_from_source,  $(UNBUNDLED_BUILD_SDKS_FROM_SOURCE))
$(call add_json_bool, Pdk,                               $(filter true,$(TARGET_BUILD_PDK)))

$(call add_json_bool, Debuggable,                        $(filter userdebug eng,$(TARGET_BUILD_VARIANT)))
$(call add_json_bool, Eng,                               $(filter eng,$(TARGET_BUILD_VARIANT)))

$(call add_json_str,  DeviceName,                        $(TARGET_DEVICE))
$(call add_json_str,  DeviceArch,                        $(TARGET_ARCH))
$(call add_json_str,  DeviceArchVariant,                 $(TARGET_ARCH_VARIANT))
$(call add_json_str,  DeviceCpuVariant,                  $(TARGET_CPU_VARIANT))
$(call add_json_list, DeviceAbi,                         $(TARGET_CPU_ABI) $(TARGET_CPU_ABI2))

$(call add_json_str,  DeviceSecondaryArch,               $(TARGET_2ND_ARCH))
$(call add_json_str,  DeviceSecondaryArchVariant,        $(TARGET_2ND_ARCH_VARIANT))
$(call add_json_str,  DeviceSecondaryCpuVariant,         $(TARGET_2ND_CPU_VARIANT))
$(call add_json_list, DeviceSecondaryAbi,                $(TARGET_2ND_CPU_ABI) $(TARGET_2ND_CPU_ABI2))

$(call add_json_str,  HostArch,                          $(HOST_ARCH))
$(call add_json_str,  HostSecondaryArch,                 $(HOST_2ND_ARCH))
$(call add_json_bool, HostStaticBinaries,                $(BUILD_HOST_static))

$(call add_json_str,  CrossHost,                         $(HOST_CROSS_OS))
$(call add_json_str,  CrossHostArch,                     $(HOST_CROSS_ARCH))
$(call add_json_str,  CrossHostSecondaryArch,            $(HOST_CROSS_2ND_ARCH))

$(call add_json_list, ResourceOverlays,                  $(PRODUCT_PACKAGE_OVERLAYS) $(DEVICE_PACKAGE_OVERLAYS))
$(call add_json_list, EnforceRROTargets,                 $(PRODUCT_ENFORCE_RRO_TARGETS))
$(call add_json_list, EnforceRROExcludedOverlays,        $(PRODUCT_ENFORCE_RRO_EXCLUDED_OVERLAYS))

$(call add_json_str,  AAPTCharacteristics,               $(TARGET_AAPT_CHARACTERISTICS))
$(call add_json_list, AAPTConfig,                        $(PRODUCT_AAPT_CONFIG))
$(call add_json_str,  AAPTPreferredConfig,               $(PRODUCT_AAPT_PREF_CONFIG))
$(call add_json_list, AAPTPrebuiltDPI,                   $(PRODUCT_AAPT_PREBUILT_DPI))

$(call add_json_str,  DefaultAppCertificate,             $(PRODUCT_DEFAULT_DEV_CERTIFICATE))

$(call add_json_str,  AppsDefaultVersionName,            $(APPS_DEFAULT_VERSION_NAME))

$(call add_json_list, SanitizeHost,                      $(SANITIZE_HOST))
$(call add_json_list, SanitizeDevice,                    $(SANITIZE_TARGET))
$(call add_json_list, SanitizeDeviceDiag,                $(SANITIZE_TARGET_DIAG))
$(call add_json_list, SanitizeDeviceArch,                $(SANITIZE_TARGET_ARCH))

$(call add_json_bool, Safestack,                         $(filter true,$(USE_SAFESTACK)))
$(call add_json_bool, EnableCFI,                         $(call invert_bool,$(filter false,$(ENABLE_CFI))))
$(call add_json_list, CFIExcludePaths,                   $(CFI_EXCLUDE_PATHS) $(PRODUCT_CFI_EXCLUDE_PATHS))
$(call add_json_list, CFIIncludePaths,                   $(CFI_INCLUDE_PATHS) $(PRODUCT_CFI_INCLUDE_PATHS))
<<<<<<< HEAD
$(call add_json_bool, EnableXOM,                         $(filter true,$(ENABLE_XOM)))
=======
$(call add_json_bool, EnableXOM,                         $(call invert_bool,$(filter false,$(ENABLE_XOM))))
>>>>>>> 724451f8
$(call add_json_list, XOMExcludePaths,                   $(XOM_EXCLUDE_PATHS) $(PRODUCT_XOM_EXCLUDE_PATHS))
$(call add_json_list, IntegerOverflowExcludePaths,       $(INTEGER_OVERFLOW_EXCLUDE_PATHS) $(PRODUCT_INTEGER_OVERFLOW_EXCLUDE_PATHS))

$(call add_json_bool, ClangTidy,                         $(filter 1 true,$(WITH_TIDY)))
$(call add_json_str,  TidyChecks,                        $(WITH_TIDY_CHECKS))

$(call add_json_bool, NativeCoverage,                    $(filter true,$(NATIVE_COVERAGE)))
$(call add_json_list, CoveragePaths,                     $(COVERAGE_PATHS))
$(call add_json_list, CoverageExcludePaths,              $(COVERAGE_EXCLUDE_PATHS))

$(call add_json_bool, ArtUseReadBarrier,                 $(call invert_bool,$(filter false,$(PRODUCT_ART_USE_READ_BARRIER))))
$(call add_json_bool, Binder32bit,                       $(BINDER32BIT))
$(call add_json_str,  BtConfigIncludeDir,                $(BOARD_BLUETOOTH_BDROID_BUILDCFG_INCLUDE_DIR))
<<<<<<< HEAD
$(call add_json_bool, Device_support_hwfde,              $(filter true,$(TARGET_HW_DISK_ENCRYPTION)))
$(call add_json_bool, Device_support_hwfde_perf,         $(filter true,$(TARGET_HW_DISK_ENCRYPTION_PERF)))
=======
>>>>>>> 724451f8
$(call add_json_list, DeviceKernelHeaders,               $(TARGET_PROJECT_SYSTEM_INCLUDES))
$(call add_json_bool, DevicePrefer32BitApps,             $(filter true,$(TARGET_PREFER_32_BIT_APPS)))
$(call add_json_bool, DevicePrefer32BitExecutables,      $(filter true,$(TARGET_PREFER_32_BIT_EXECUTABLES)))
$(call add_json_str,  DeviceVndkVersion,                 $(BOARD_VNDK_VERSION))
$(call add_json_str,  Platform_vndk_version,             $(PLATFORM_VNDK_VERSION))
$(call add_json_list, ExtraVndkVersions,                 $(PRODUCT_EXTRA_VNDK_VERSIONS))
$(call add_json_list, DeviceSystemSdkVersions,           $(BOARD_SYSTEMSDK_VERSIONS))
$(call add_json_list, Platform_systemsdk_versions,       $(PLATFORM_SYSTEMSDK_VERSIONS))
$(call add_json_bool, Malloc_not_svelte,                 $(call invert_bool,$(filter true,$(MALLOC_SVELTE))))
$(call add_json_str,  Override_rs_driver,                $(OVERRIDE_RS_DRIVER))

$(call add_json_bool, UncompressPrivAppDex,              $(call invert_bool,$(filter true,$(DONT_UNCOMPRESS_PRIV_APPS_DEXS))))
$(call add_json_list, ModulesLoadedByPrivilegedModules,  $(PRODUCT_LOADED_BY_PRIVILEGED_MODULES))

<<<<<<< HEAD
=======
$(call add_json_list, BootJars,                          $(PRODUCT_BOOT_JARS))
$(call add_json_list, PreoptBootJars,                    $(DEXPREOPT_BOOT_JARS_MODULES))

>>>>>>> 724451f8
$(call add_json_bool, DisableDexPreopt,                  $(call invert_bool,$(filter true,$(WITH_DEXPREOPT))))
$(call add_json_list, DisableDexPreoptModules,           $(DEXPREOPT_DISABLED_MODULES))
$(call add_json_str,  DexPreoptProfileDir,               $(PRODUCT_DEX_PREOPT_PROFILE_DIR))

$(call add_json_bool, Product_is_iot,                    $(filter true,$(PRODUCT_IOT)))

$(call add_json_bool, Treble_linker_namespaces,          $(filter true,$(PRODUCT_TREBLE_LINKER_NAMESPACES)))
$(call add_json_bool, Enforce_vintf_manifest,            $(filter true,$(PRODUCT_ENFORCE_VINTF_MANIFEST)))

$(call add_json_bool, Uml,                               $(filter true,$(TARGET_USER_MODE_LINUX)))
$(call add_json_bool, Use_lmkd_stats_log,                $(filter true,$(TARGET_LMKD_STATS_LOG)))
$(call add_json_str,  VendorPath,                        $(TARGET_COPY_OUT_VENDOR))
$(call add_json_str,  OdmPath,                           $(TARGET_COPY_OUT_ODM))
$(call add_json_str,  ProductPath,                       $(TARGET_COPY_OUT_PRODUCT))
$(call add_json_str,  ProductServicesPath,               $(TARGET_COPY_OUT_PRODUCT_SERVICES))
$(call add_json_bool, MinimizeJavaDebugInfo,             $(filter true,$(PRODUCT_MINIMIZE_JAVA_DEBUG_INFO)))

$(call add_json_bool, UseGoma,                           $(filter-out false,$(USE_GOMA)))
$(call add_json_bool, Arc,                               $(filter true,$(TARGET_ARC)))
<<<<<<< HEAD
$(call add_json_bool, Qmaa_hal,                          $(filter true,$(TARGET_USES_QMAA_HAL)))
$(call add_json_bool, Real_hal,                          $(filter true,$(TARGET_USES_REAL_HAL)))
=======
>>>>>>> 724451f8

$(call add_json_list, NamespacesToExport,                $(PRODUCT_SOONG_NAMESPACES))

$(call add_json_list, PgoAdditionalProfileDirs,          $(PGO_ADDITIONAL_PROFILE_DIRS))

$(call add_json_list, BoardVendorSepolicyDirs,           $(BOARD_SEPOLICY_DIRS))
$(call add_json_list, BoardOdmSepolicyDirs,              $(BOARD_ODM_SEPOLICY_DIRS))
$(call add_json_list, BoardPlatPublicSepolicyDirs,       $(BOARD_PLAT_PUBLIC_SEPOLICY_DIR))
$(call add_json_list, BoardPlatPrivateSepolicyDirs,      $(BOARD_PLAT_PRIVATE_SEPOLICY_DIR))

$(call add_json_bool, FlattenApex,                       $(filter true,$(TARGET_FLATTEN_APEX)))

$(call add_json_str,  DexpreoptGlobalConfig,             $(DEX_PREOPT_CONFIG))

<<<<<<< HEAD
=======
$(call add_json_list, ManifestPackageNameOverrides,      $(PRODUCT_MANIFEST_PACKAGE_NAME_OVERRIDES))

$(call add_json_bool, EnforceSystemCertificate,          $(ENFORCE_SYSTEM_CERTIFICATE))
$(call add_json_list, EnforceSystemCertificateWhitelist, $(ENFORCE_SYSTEM_CERTIFICATE_WHITELIST))

$(call add_json_str,  HiddenAPIStubFlags,                $(INTERNAL_PLATFORM_HIDDENAPI_STUB_FLAGS))
$(call add_json_str,  HiddenAPIFlags,                    $(INTERNAL_PLATFORM_HIDDENAPI_FLAGS))
$(call add_json_list, HiddenAPIExtraAppUsageJars,        $(HIDDENAPI_EXTRA_APP_USAGE_JARS))

>>>>>>> 724451f8
$(call add_json_map, VendorVars)
$(foreach namespace,$(SOONG_CONFIG_NAMESPACES),\
  $(call add_json_map, $(namespace))\
  $(foreach key,$(SOONG_CONFIG_$(namespace)),\
    $(call add_json_str,$(key),$(SOONG_CONFIG_$(namespace)_$(key))))\
  $(call end_json_map))
$(call end_json_map)

$(call json_end)

$(file >$(SOONG_VARIABLES).tmp,$(json_contents))

$(shell if ! cmp -s $(SOONG_VARIABLES).tmp $(SOONG_VARIABLES); then \
	  mv $(SOONG_VARIABLES).tmp $(SOONG_VARIABLES); \
	else \
	  rm $(SOONG_VARIABLES).tmp; \
	fi)

endif # CONFIGURE_SOONG<|MERGE_RESOLUTION|>--- conflicted
+++ resolved
@@ -83,11 +83,7 @@
 $(call add_json_bool, EnableCFI,                         $(call invert_bool,$(filter false,$(ENABLE_CFI))))
 $(call add_json_list, CFIExcludePaths,                   $(CFI_EXCLUDE_PATHS) $(PRODUCT_CFI_EXCLUDE_PATHS))
 $(call add_json_list, CFIIncludePaths,                   $(CFI_INCLUDE_PATHS) $(PRODUCT_CFI_INCLUDE_PATHS))
-<<<<<<< HEAD
-$(call add_json_bool, EnableXOM,                         $(filter true,$(ENABLE_XOM)))
-=======
 $(call add_json_bool, EnableXOM,                         $(call invert_bool,$(filter false,$(ENABLE_XOM))))
->>>>>>> 724451f8
 $(call add_json_list, XOMExcludePaths,                   $(XOM_EXCLUDE_PATHS) $(PRODUCT_XOM_EXCLUDE_PATHS))
 $(call add_json_list, IntegerOverflowExcludePaths,       $(INTEGER_OVERFLOW_EXCLUDE_PATHS) $(PRODUCT_INTEGER_OVERFLOW_EXCLUDE_PATHS))
 
@@ -101,11 +97,8 @@
 $(call add_json_bool, ArtUseReadBarrier,                 $(call invert_bool,$(filter false,$(PRODUCT_ART_USE_READ_BARRIER))))
 $(call add_json_bool, Binder32bit,                       $(BINDER32BIT))
 $(call add_json_str,  BtConfigIncludeDir,                $(BOARD_BLUETOOTH_BDROID_BUILDCFG_INCLUDE_DIR))
-<<<<<<< HEAD
 $(call add_json_bool, Device_support_hwfde,              $(filter true,$(TARGET_HW_DISK_ENCRYPTION)))
 $(call add_json_bool, Device_support_hwfde_perf,         $(filter true,$(TARGET_HW_DISK_ENCRYPTION_PERF)))
-=======
->>>>>>> 724451f8
 $(call add_json_list, DeviceKernelHeaders,               $(TARGET_PROJECT_SYSTEM_INCLUDES))
 $(call add_json_bool, DevicePrefer32BitApps,             $(filter true,$(TARGET_PREFER_32_BIT_APPS)))
 $(call add_json_bool, DevicePrefer32BitExecutables,      $(filter true,$(TARGET_PREFER_32_BIT_EXECUTABLES)))
@@ -120,12 +113,9 @@
 $(call add_json_bool, UncompressPrivAppDex,              $(call invert_bool,$(filter true,$(DONT_UNCOMPRESS_PRIV_APPS_DEXS))))
 $(call add_json_list, ModulesLoadedByPrivilegedModules,  $(PRODUCT_LOADED_BY_PRIVILEGED_MODULES))
 
-<<<<<<< HEAD
-=======
 $(call add_json_list, BootJars,                          $(PRODUCT_BOOT_JARS))
 $(call add_json_list, PreoptBootJars,                    $(DEXPREOPT_BOOT_JARS_MODULES))
 
->>>>>>> 724451f8
 $(call add_json_bool, DisableDexPreopt,                  $(call invert_bool,$(filter true,$(WITH_DEXPREOPT))))
 $(call add_json_list, DisableDexPreoptModules,           $(DEXPREOPT_DISABLED_MODULES))
 $(call add_json_str,  DexPreoptProfileDir,               $(PRODUCT_DEX_PREOPT_PROFILE_DIR))
@@ -145,11 +135,8 @@
 
 $(call add_json_bool, UseGoma,                           $(filter-out false,$(USE_GOMA)))
 $(call add_json_bool, Arc,                               $(filter true,$(TARGET_ARC)))
-<<<<<<< HEAD
 $(call add_json_bool, Qmaa_hal,                          $(filter true,$(TARGET_USES_QMAA_HAL)))
 $(call add_json_bool, Real_hal,                          $(filter true,$(TARGET_USES_REAL_HAL)))
-=======
->>>>>>> 724451f8
 
 $(call add_json_list, NamespacesToExport,                $(PRODUCT_SOONG_NAMESPACES))
 
@@ -164,8 +151,6 @@
 
 $(call add_json_str,  DexpreoptGlobalConfig,             $(DEX_PREOPT_CONFIG))
 
-<<<<<<< HEAD
-=======
 $(call add_json_list, ManifestPackageNameOverrides,      $(PRODUCT_MANIFEST_PACKAGE_NAME_OVERRIDES))
 
 $(call add_json_bool, EnforceSystemCertificate,          $(ENFORCE_SYSTEM_CERTIFICATE))
@@ -175,7 +160,6 @@
 $(call add_json_str,  HiddenAPIFlags,                    $(INTERNAL_PLATFORM_HIDDENAPI_FLAGS))
 $(call add_json_list, HiddenAPIExtraAppUsageJars,        $(HIDDENAPI_EXTRA_APP_USAGE_JARS))
 
->>>>>>> 724451f8
 $(call add_json_map, VendorVars)
 $(foreach namespace,$(SOONG_CONFIG_NAMESPACES),\
   $(call add_json_map, $(namespace))\
