SOONG := $(SOONG_OUT_DIR)/soong
SOONG_BOOTSTRAP := $(SOONG_OUT_DIR)/.soong.bootstrap
SOONG_BUILD_NINJA := $(SOONG_OUT_DIR)/build.ninja
SOONG_IN_MAKE := $(SOONG_OUT_DIR)/.soong.in_make
SOONG_MAKEVARS_MK := $(SOONG_OUT_DIR)/make_vars-$(TARGET_PRODUCT).mk
SOONG_VARIABLES := $(SOONG_OUT_DIR)/soong.variables
SOONG_ANDROID_MK := $(SOONG_OUT_DIR)/Android-$(TARGET_PRODUCT).mk

BINDER32BIT :=
ifneq ($(TARGET_USES_64_BIT_BINDER),true)
ifneq ($(TARGET_IS_64_BIT),true)
BINDER32BIT := true
endif
endif

include $(BUILD_SYSTEM)/dex_preopt_config.mk

ifeq ($(WRITE_SOONG_VARIABLES),true)

# Create soong.variables with copies of makefile settings.  Runs every build,
# but only updates soong.variables if it changes
$(shell mkdir -p $(dir $(SOONG_VARIABLES)))
$(call json_start)

$(call add_json_str,  Make_suffix, -$(TARGET_PRODUCT))

$(call add_json_str,  BuildId,                           $(BUILD_ID))
$(call add_json_str,  BuildNumberFile,                   build_number.txt)

$(call add_json_str,  Platform_version_name,             $(PLATFORM_VERSION))
$(call add_json_val,  Platform_sdk_version,              $(PLATFORM_SDK_VERSION))
$(call add_json_str,  Platform_sdk_codename,             $(PLATFORM_VERSION_CODENAME))
$(call add_json_bool, Platform_sdk_final,                $(filter REL,$(PLATFORM_VERSION_CODENAME)))
$(call add_json_csv,  Platform_version_active_codenames, $(PLATFORM_VERSION_ALL_CODENAMES))
$(call add_json_str,  Platform_security_patch,           $(PLATFORM_SECURITY_PATCH))
$(call add_json_str,  Platform_preview_sdk_version,      $(PLATFORM_PREVIEW_SDK_VERSION))
$(call add_json_str,  Platform_base_os,                  $(PLATFORM_BASE_OS))

$(call add_json_str,  Platform_min_supported_target_sdk_version, $(PLATFORM_MIN_SUPPORTED_TARGET_SDK_VERSION))

$(call add_json_bool, Allow_missing_dependencies,        $(ALLOW_MISSING_DEPENDENCIES))
$(call add_json_bool, Unbundled_build,                   $(TARGET_BUILD_UNBUNDLED))
$(call add_json_bool, Unbundled_build_apps,              $(TARGET_BUILD_APPS))
$(call add_json_bool, Unbundled_build_sdks_from_source,  $(UNBUNDLED_BUILD_SDKS_FROM_SOURCE))
$(call add_json_bool, Pdk,                               $(filter true,$(TARGET_BUILD_PDK)))

$(call add_json_bool, Debuggable,                        $(filter userdebug eng,$(TARGET_BUILD_VARIANT)))
$(call add_json_bool, Eng,                               $(filter eng,$(TARGET_BUILD_VARIANT)))

$(call add_json_str,  DeviceName,                        $(TARGET_DEVICE))
$(call add_json_str,  DeviceArch,                        $(TARGET_ARCH))
$(call add_json_str,  DeviceArchVariant,                 $(TARGET_ARCH_VARIANT))
$(call add_json_str,  DeviceCpuVariant,                  $(TARGET_CPU_VARIANT))
$(call add_json_list, DeviceAbi,                         $(TARGET_CPU_ABI) $(TARGET_CPU_ABI2))

$(call add_json_str,  DeviceSecondaryArch,               $(TARGET_2ND_ARCH))
$(call add_json_str,  DeviceSecondaryArchVariant,        $(TARGET_2ND_ARCH_VARIANT))
$(call add_json_str,  DeviceSecondaryCpuVariant,         $(TARGET_2ND_CPU_VARIANT))
$(call add_json_list, DeviceSecondaryAbi,                $(TARGET_2ND_CPU_ABI) $(TARGET_2ND_CPU_ABI2))

$(call add_json_str,  NativeBridgeArch,                  $(TARGET_NATIVE_BRIDGE_ARCH))
$(call add_json_str,  NativeBridgeArchVariant,           $(TARGET_NATIVE_BRIDGE_ARCH_VARIANT))
$(call add_json_str,  NativeBridgeCpuVariant,            $(TARGET_NATIVE_BRIDGE_CPU_VARIANT))
$(call add_json_list, NativeBridgeAbi,                   $(TARGET_NATIVE_BRIDGE_ABI))
$(call add_json_str,  NativeBridgeRelativePath,          $(TARGET_NATIVE_BRIDGE_RELATIVE_PATH))

$(call add_json_str,  NativeBridgeSecondaryArch,         $(TARGET_NATIVE_BRIDGE_2ND_ARCH))
$(call add_json_str,  NativeBridgeSecondaryArchVariant,  $(TARGET_NATIVE_BRIDGE_2ND_ARCH_VARIANT))
$(call add_json_str,  NativeBridgeSecondaryCpuVariant,   $(TARGET_NATIVE_BRIDGE_2ND_CPU_VARIANT))
$(call add_json_list, NativeBridgeSecondaryAbi,          $(TARGET_NATIVE_BRIDGE_2ND_ABI))
$(call add_json_str,  NativeBridgeSecondaryRelativePath, $(TARGET_NATIVE_BRIDGE_2ND_RELATIVE_PATH))

$(call add_json_str,  HostArch,                          $(HOST_ARCH))
$(call add_json_str,  HostSecondaryArch,                 $(HOST_2ND_ARCH))
$(call add_json_bool, HostStaticBinaries,                $(BUILD_HOST_static))

$(call add_json_str,  CrossHost,                         $(HOST_CROSS_OS))
$(call add_json_str,  CrossHostArch,                     $(HOST_CROSS_ARCH))
$(call add_json_str,  CrossHostSecondaryArch,            $(HOST_CROSS_2ND_ARCH))

$(call add_json_list, DeviceResourceOverlays,            $(DEVICE_PACKAGE_OVERLAYS))
$(call add_json_list, ProductResourceOverlays,           $(PRODUCT_PACKAGE_OVERLAYS))
$(call add_json_list, EnforceRROTargets,                 $(PRODUCT_ENFORCE_RRO_TARGETS))
$(call add_json_list, EnforceRROExemptedTargets,         $(PRODUCT_ENFORCE_RRO_EXEMPTED_TARGETS))
$(call add_json_list, EnforceRROExcludedOverlays,        $(PRODUCT_ENFORCE_RRO_EXCLUDED_OVERLAYS))

$(call add_json_str,  AAPTCharacteristics,               $(TARGET_AAPT_CHARACTERISTICS))
$(call add_json_list, AAPTConfig,                        $(PRODUCT_AAPT_CONFIG))
$(call add_json_str,  AAPTPreferredConfig,               $(PRODUCT_AAPT_PREF_CONFIG))
$(call add_json_list, AAPTPrebuiltDPI,                   $(PRODUCT_AAPT_PREBUILT_DPI))

$(call add_json_str,  DefaultAppCertificate,             $(PRODUCT_DEFAULT_DEV_CERTIFICATE))

$(call add_json_str,  AppsDefaultVersionName,            $(APPS_DEFAULT_VERSION_NAME))

$(call add_json_list, SanitizeHost,                      $(SANITIZE_HOST))
$(call add_json_list, SanitizeDevice,                    $(SANITIZE_TARGET))
$(call add_json_list, SanitizeDeviceDiag,                $(SANITIZE_TARGET_DIAG))
$(call add_json_list, SanitizeDeviceArch,                $(SANITIZE_TARGET_ARCH))

$(call add_json_bool, Safestack,                         $(filter true,$(USE_SAFESTACK)))
$(call add_json_bool, EnableCFI,                         $(call invert_bool,$(filter false,$(ENABLE_CFI))))
$(call add_json_list, CFIExcludePaths,                   $(CFI_EXCLUDE_PATHS) $(PRODUCT_CFI_EXCLUDE_PATHS))
$(call add_json_list, CFIIncludePaths,                   $(CFI_INCLUDE_PATHS) $(PRODUCT_CFI_INCLUDE_PATHS))
$(call add_json_list, IntegerOverflowExcludePaths,       $(INTEGER_OVERFLOW_EXCLUDE_PATHS) $(PRODUCT_INTEGER_OVERFLOW_EXCLUDE_PATHS))
$(call add_json_list, IntegerOverflowIncludePaths,       $(INTEGER_OVERFLOW_INCLUDE_PATHS) $(PRODUCT_INTEGER_OVERFLOW_INCLUDE_PATHS))

$(call add_json_list, BoundSanitizerExcludePaths ,	 	 $(BOUNDS_EXCLUDE_PATHS) $(PRODUCT_BOUNDS_EXCLUDE_PATHS))
$(call add_json_list, BoundSanitizerIncludePaths ,       $(BOUNDS_INCLUDE_PATHS) $(PRODUCT_BOUNDS_INCLUDE_PATHS))

$(call add_json_bool, Experimental_mte,                  $(filter true,$(TARGET_EXPERIMENTAL_MTE)))

$(call add_json_bool, DisableScudo,                      $(filter true,$(PRODUCT_DISABLE_SCUDO)))

$(call add_json_bool, ClangTidy,                         $(filter 1 true,$(WITH_TIDY)))
$(call add_json_str,  TidyChecks,                        $(WITH_TIDY_CHECKS))

$(call add_json_list, JavaCoveragePaths,                 $(JAVA_COVERAGE_PATHS))
$(call add_json_list, JavaCoverageExcludePaths,          $(JAVA_COVERAGE_EXCLUDE_PATHS))

$(call add_json_bool, GcovCoverage,                      $(filter true,$(NATIVE_COVERAGE)))
$(call add_json_bool, ClangCoverage,                     $(filter true,$(CLANG_COVERAGE)))
$(call add_json_list, NativeCoveragePaths,               $(NATIVE_COVERAGE_PATHS))
$(call add_json_list, NativeCoverageExcludePaths,        $(NATIVE_COVERAGE_EXCLUDE_PATHS))

$(call add_json_bool, SamplingPGO,                       $(filter true,$(SAMPLING_PGO)))

$(call add_json_bool, ArtUseReadBarrier,                 $(call invert_bool,$(filter false,$(PRODUCT_ART_USE_READ_BARRIER))))
$(call add_json_bool, Binder32bit,                       $(BINDER32BIT))
$(call add_json_str,  BtConfigIncludeDir,                $(BOARD_BLUETOOTH_BDROID_BUILDCFG_INCLUDE_DIR))
<<<<<<< HEAD
$(call add_json_bool, Device_support_hwfde,              $(filter true,$(TARGET_HW_DISK_ENCRYPTION)))
$(call add_json_bool, Device_support_hwfde_perf,         $(filter true,$(TARGET_HW_DISK_ENCRYPTION_PERF)))
$(call add_json_list, DeviceKernelHeaders,               $(TARGET_PROJECT_SYSTEM_INCLUDES))
$(call add_json_bool, DevicePrefer32BitApps,             $(filter true,$(TARGET_PREFER_32_BIT_APPS)))
$(call add_json_bool, DevicePrefer32BitExecutables,      $(filter true,$(TARGET_PREFER_32_BIT_EXECUTABLES)))
=======
$(call add_json_list, DeviceKernelHeaders,               $(TARGET_DEVICE_KERNEL_HEADERS) $(TARGET_BOARD_KERNEL_HEADERS) $(TARGET_PRODUCT_KERNEL_HEADERS))
>>>>>>> 3268eb82
$(call add_json_str,  DeviceVndkVersion,                 $(BOARD_VNDK_VERSION))
$(call add_json_str,  Platform_vndk_version,             $(PLATFORM_VNDK_VERSION))
$(call add_json_str,  ProductVndkVersion,                $(PRODUCT_PRODUCT_VNDK_VERSION))
$(call add_json_list, ExtraVndkVersions,                 $(PRODUCT_EXTRA_VNDK_VERSIONS))
$(call add_json_list, DeviceSystemSdkVersions,           $(BOARD_SYSTEMSDK_VERSIONS))
$(call add_json_list, Platform_systemsdk_versions,       $(PLATFORM_SYSTEMSDK_VERSIONS))
$(call add_json_bool, Malloc_not_svelte,                 $(call invert_bool,$(filter true,$(MALLOC_SVELTE))))
$(call add_json_bool, Malloc_zero_contents,              $(MALLOC_ZERO_CONTENTS))
$(call add_json_bool, Malloc_pattern_fill_contents,      $(MALLOC_PATTERN_FILL_CONTENTS))
$(call add_json_str,  Override_rs_driver,                $(OVERRIDE_RS_DRIVER))

$(call add_json_bool, UncompressPrivAppDex,              $(call invert_bool,$(filter true,$(DONT_UNCOMPRESS_PRIV_APPS_DEXS))))
$(call add_json_list, ModulesLoadedByPrivilegedModules,  $(PRODUCT_LOADED_BY_PRIVILEGED_MODULES))

$(call add_json_list, BootJars,                          $(PRODUCT_BOOT_JARS))
$(call add_json_list, UpdatableBootJars,                 $(PRODUCT_UPDATABLE_BOOT_JARS))

$(call add_json_bool, VndkUseCoreVariant,                $(TARGET_VNDK_USE_CORE_VARIANT))
$(call add_json_bool, VndkSnapshotBuildArtifacts,        $(VNDK_SNAPSHOT_BUILD_ARTIFACTS))

$(call add_json_bool, Treble_linker_namespaces,          $(filter true,$(PRODUCT_TREBLE_LINKER_NAMESPACES)))
$(call add_json_bool, Enforce_vintf_manifest,            $(filter true,$(PRODUCT_ENFORCE_VINTF_MANIFEST)))

$(call add_json_bool, Check_elf_files,                   $(filter true,$(PRODUCT_CHECK_ELF_FILES)))

$(call add_json_bool, Uml,                               $(filter true,$(TARGET_USER_MODE_LINUX)))
$(call add_json_bool, Use_lmkd_stats_log,                $(filter true,$(TARGET_LMKD_STATS_LOG)))
$(call add_json_str,  VendorPath,                        $(TARGET_COPY_OUT_VENDOR))
$(call add_json_str,  OdmPath,                           $(TARGET_COPY_OUT_ODM))
$(call add_json_str,  VendorDlkmPath,                    $(TARGET_COPY_OUT_VENDOR_DLKM))
$(call add_json_str,  OdmDlkmPath,                       $(TARGET_COPY_OUT_ODM_DLKM))
$(call add_json_str,  ProductPath,                       $(TARGET_COPY_OUT_PRODUCT))
$(call add_json_str,  SystemExtPath,                     $(TARGET_COPY_OUT_SYSTEM_EXT))
$(call add_json_bool, MinimizeJavaDebugInfo,             $(filter true,$(PRODUCT_MINIMIZE_JAVA_DEBUG_INFO)))

$(call add_json_bool, UseGoma,                           $(filter-out false,$(USE_GOMA)))
$(call add_json_bool, UseRBE,                            $(filter-out false,$(USE_RBE)))
$(call add_json_bool, UseRBEJAVAC,                       $(filter-out false,$(RBE_JAVAC)))
$(call add_json_bool, UseRBER8,                          $(filter-out false,$(RBE_R8)))
$(call add_json_bool, UseRBED8,                          $(filter-out false,$(RBE_D8)))
$(call add_json_bool, Arc,                               $(filter true,$(TARGET_ARC)))
$(call add_json_bool, Qmaa_hal,                          $(filter true,$(TARGET_USES_QMAA_HAL)))
$(call add_json_bool, Real_hal,                          $(filter true,$(TARGET_USES_REAL_HAL)))

$(call add_json_list, NamespacesToExport,                $(PRODUCT_SOONG_NAMESPACES))

$(call add_json_list, PgoAdditionalProfileDirs,          $(PGO_ADDITIONAL_PROFILE_DIRS))

$(call add_json_list, BoardVendorSepolicyDirs,           $(BOARD_VENDOR_SEPOLICY_DIRS) $(BOARD_SEPOLICY_DIRS))
$(call add_json_list, BoardOdmSepolicyDirs,              $(BOARD_ODM_SEPOLICY_DIRS))
$(call add_json_list, BoardVendorDlkmSepolicyDirs,       $(BOARD_VENDOR_DLKM_SEPOLICY_DIRS))
$(call add_json_list, BoardOdmDlkmSepolicyDirs,          $(BOARD_ODM_DLKM_SEPOLICY_DIRS))
$(call add_json_list, BoardPlatPublicSepolicyDirs,       $(BOARD_PLAT_PUBLIC_SEPOLICY_DIR))
$(call add_json_list, BoardPlatPrivateSepolicyDirs,      $(BOARD_PLAT_PRIVATE_SEPOLICY_DIR))
$(call add_json_list, BoardSepolicyM4Defs,               $(BOARD_SEPOLICY_M4DEFS))

$(call add_json_bool, Flatten_apex,                      $(filter true,$(TARGET_FLATTEN_APEX)))

$(call add_json_str,  DexpreoptGlobalConfig,             $(DEX_PREOPT_CONFIG))

$(call add_json_list, ManifestPackageNameOverrides,      $(PRODUCT_MANIFEST_PACKAGE_NAME_OVERRIDES))
$(call add_json_list, PackageNameOverrides,              $(PRODUCT_PACKAGE_NAME_OVERRIDES))
$(call add_json_list, CertificateOverrides,              $(PRODUCT_CERTIFICATE_OVERRIDES))

$(call add_json_bool, EnforceSystemCertificate,          $(ENFORCE_SYSTEM_CERTIFICATE))
$(call add_json_list, EnforceSystemCertificateAllowList, $(ENFORCE_SYSTEM_CERTIFICATE_ALLOW_LIST))

$(call add_json_list, ProductHiddenAPIStubs,             $(PRODUCT_HIDDENAPI_STUBS))
$(call add_json_list, ProductHiddenAPIStubsSystem,       $(PRODUCT_HIDDENAPI_STUBS_SYSTEM))
$(call add_json_list, ProductHiddenAPIStubsTest,         $(PRODUCT_HIDDENAPI_STUBS_TEST))

$(call add_json_list, ProductPublicSepolicyDirs,         $(PRODUCT_PUBLIC_SEPOLICY_DIRS))
$(call add_json_list, ProductPrivateSepolicyDirs,        $(PRODUCT_PRIVATE_SEPOLICY_DIRS))
$(call add_json_bool, ProductCompatibleProperty,         $(PRODUCT_COMPATIBLE_PROPERTY))

$(call add_json_list, TargetFSConfigGen,                 $(TARGET_FS_CONFIG_GEN))

$(call add_json_list, MissingUsesLibraries,              $(INTERNAL_PLATFORM_MISSING_USES_LIBRARIES))

$(call add_json_map, VendorVars)
$(foreach namespace,$(SOONG_CONFIG_NAMESPACES),\
  $(call add_json_map, $(namespace))\
  $(foreach key,$(SOONG_CONFIG_$(namespace)),\
    $(call add_json_str,$(key),$(SOONG_CONFIG_$(namespace)_$(key))))\
  $(call end_json_map))
$(call end_json_map)

$(call add_json_bool, EnforceProductPartitionInterface,  $(PRODUCT_ENFORCE_PRODUCT_PARTITION_INTERFACE))

$(call add_json_bool, InstallExtraFlattenedApexes, $(PRODUCT_INSTALL_EXTRA_FLATTENED_APEXES))

$(call add_json_bool, BoardUsesRecoveryAsBoot, $(BOARD_USES_RECOVERY_AS_BOOT))

$(call json_end)

$(file >$(SOONG_VARIABLES).tmp,$(json_contents))

$(shell if ! cmp -s $(SOONG_VARIABLES).tmp $(SOONG_VARIABLES); then \
	  mv $(SOONG_VARIABLES).tmp $(SOONG_VARIABLES); \
	else \
	  rm $(SOONG_VARIABLES).tmp; \
	fi)

endif # CONFIGURE_SOONG<|MERGE_RESOLUTION|>--- conflicted
+++ resolved
@@ -128,15 +128,9 @@
 $(call add_json_bool, ArtUseReadBarrier,                 $(call invert_bool,$(filter false,$(PRODUCT_ART_USE_READ_BARRIER))))
 $(call add_json_bool, Binder32bit,                       $(BINDER32BIT))
 $(call add_json_str,  BtConfigIncludeDir,                $(BOARD_BLUETOOTH_BDROID_BUILDCFG_INCLUDE_DIR))
-<<<<<<< HEAD
 $(call add_json_bool, Device_support_hwfde,              $(filter true,$(TARGET_HW_DISK_ENCRYPTION)))
 $(call add_json_bool, Device_support_hwfde_perf,         $(filter true,$(TARGET_HW_DISK_ENCRYPTION_PERF)))
-$(call add_json_list, DeviceKernelHeaders,               $(TARGET_PROJECT_SYSTEM_INCLUDES))
-$(call add_json_bool, DevicePrefer32BitApps,             $(filter true,$(TARGET_PREFER_32_BIT_APPS)))
-$(call add_json_bool, DevicePrefer32BitExecutables,      $(filter true,$(TARGET_PREFER_32_BIT_EXECUTABLES)))
-=======
 $(call add_json_list, DeviceKernelHeaders,               $(TARGET_DEVICE_KERNEL_HEADERS) $(TARGET_BOARD_KERNEL_HEADERS) $(TARGET_PRODUCT_KERNEL_HEADERS))
->>>>>>> 3268eb82
 $(call add_json_str,  DeviceVndkVersion,                 $(BOARD_VNDK_VERSION))
 $(call add_json_str,  Platform_vndk_version,             $(PLATFORM_VNDK_VERSION))
 $(call add_json_str,  ProductVndkVersion,                $(PRODUCT_PRODUCT_VNDK_VERSION))
