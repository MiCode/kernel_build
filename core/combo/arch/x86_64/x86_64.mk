# This file contains feature macro definitions specific to the
# base 'x86_64' platform ABI.
#
# It is also used to build full_x86_64-eng / sdk_x86_64-eng  platform images
# that are run in the emulator under KVM emulation (i.e. running directly on
# the host development machine's CPU).

<<<<<<< HEAD
ARCH_X86_HAVE_SSSE3 := true
ARCH_X86_HAVE_MOVBE := false # Only supported on Atom.
ARCH_X86_HAVE_POPCNT := true
ARCH_X86_HAVE_SSE4 := true
ARCH_X86_HAVE_SSE4_1 := true
ARCH_X86_HAVE_SSE4_2 := true
ARCH_X86_HAVE_AVX := false
ARCH_X86_HAVE_AVX2 := false
ARCH_X86_HAVE_AVX512 := false
=======
ARCH_X86_HAVE_SSE4_1 := true
>>>>>>> 5e9a20c3
<|MERGE_RESOLUTION|>--- conflicted
+++ resolved
@@ -5,16 +5,4 @@
 # that are run in the emulator under KVM emulation (i.e. running directly on
 # the host development machine's CPU).
 
-<<<<<<< HEAD
-ARCH_X86_HAVE_SSSE3 := true
-ARCH_X86_HAVE_MOVBE := false # Only supported on Atom.
-ARCH_X86_HAVE_POPCNT := true
-ARCH_X86_HAVE_SSE4 := true
-ARCH_X86_HAVE_SSE4_1 := true
-ARCH_X86_HAVE_SSE4_2 := true
-ARCH_X86_HAVE_AVX := false
-ARCH_X86_HAVE_AVX2 := false
-ARCH_X86_HAVE_AVX512 := false
-=======
-ARCH_X86_HAVE_SSE4_1 := true
->>>>>>> 5e9a20c3
+ARCH_X86_HAVE_SSE4_1 := true