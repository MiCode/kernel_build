--- conflicted
+++ resolved
@@ -241,17 +241,6 @@
 $(eval SOONG_CONFIG_$1 :=)
 endef
 
-<<<<<<< HEAD
-# The add_soong_config_var function adds a soong config variable to
-# SOONG_CONFIG_*. The variable and its value are then be available to a
-# soong_config_module_type in an Android.bp file.
-# $1 is the namespace. $2 is the variable name.
-# Ex: $(call add_soong_config_var,acme,COOL_FEATURE)
-
-define add_soong_config_var
-$(eval SOONG_CONFIG_$1 += $2) \
-$(eval SOONG_CONFIG_$1_$2 := $($2))
-=======
 # The add_soong_config_var function adds a a list of soong config variables to
 # SOONG_CONFIG_*. The variables and their values are then available to a
 # soong_config_module_type in an Android.bp file.
@@ -260,7 +249,6 @@
 define add_soong_config_var
 $(eval SOONG_CONFIG_$1 += $2) \
 $(foreach v,$2,$(eval SOONG_CONFIG_$1_$v := $($v)))
->>>>>>> d57b2f27
 endef
 
 # The add_soong_config_var_value function defines a make variable and also adds
