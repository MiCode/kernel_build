--- conflicted
+++ resolved
@@ -18,8 +18,4 @@
 # (like "CRB01").  It must be a single word, and is
 # capitalized by convention.
 
-<<<<<<< HEAD
-export BUILD_ID=PKQ1.180612.001
-=======
-export BUILD_ID=PPR1.180610.002
->>>>>>> 7dcf0163
+export BUILD_ID=PKQ1.180613.001