--- conflicted
+++ resolved
@@ -18,8 +18,4 @@
 # (like "CRB01").  It must be a single word, and is
 # capitalized by convention.
 
-<<<<<<< HEAD
-export BUILD_ID=PKQ1.180427.001
-=======
-export BUILD_ID=PPR1.180430.001
->>>>>>> 08d062e5
+export BUILD_ID=PKQ1.180502.001