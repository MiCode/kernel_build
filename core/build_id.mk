
#
# Copyright (C) 2008 The Android Open Source Project
#
# Licensed under the Apache License, Version 2.0 (the "License");
# you may not use this file except in compliance with the License.
# You may obtain a copy of the License at
#
#      http://www.apache.org/licenses/LICENSE-2.0
#
# Unless required by applicable law or agreed to in writing, software
# distributed under the License is distributed on an "AS IS" BASIS,
# WITHOUT WARRANTIES OR CONDITIONS OF ANY KIND, either express or implied.
# See the License for the specific language governing permissions and
# limitations under the License.
#
# BUILD_ID is usually used to specify the branch name
# (like "MAIN") or a branch name and a release candidate
# (like "CRB01").  It must be a single word, and is
# capitalized by convention.
<<<<<<< HEAD
=======
#
BUILD_ID := ECLAIR
>>>>>>> 0c44a2a9

export BUILD_ID=ERC86D<|MERGE_RESOLUTION|>--- conflicted
+++ resolved
@@ -18,10 +18,5 @@
 # (like "MAIN") or a branch name and a release candidate
 # (like "CRB01").  It must be a single word, and is
 # capitalized by convention.
-<<<<<<< HEAD
-=======
-#
-BUILD_ID := ECLAIR
->>>>>>> 0c44a2a9
 
-export BUILD_ID=ERC86D+export BUILD_ID=ERC87