#
# Copyright (C) 2008 The Android Open Source Project
#
# Licensed under the Apache License, Version 2.0 (the "License");
# you may not use this file except in compliance with the License.
# You may obtain a copy of the License at
#
#      http://www.apache.org/licenses/LICENSE-2.0
#
# Unless required by applicable law or agreed to in writing, software
# distributed under the License is distributed on an "AS IS" BASIS,
# WITHOUT WARRANTIES OR CONDITIONS OF ANY KIND, either express or implied.
# See the License for the specific language governing permissions and
# limitations under the License.
#
# BUILD_ID is usually used to specify the branch name
# (like "MAIN") or a branch name and a release candidate
# (like "CRB01").  It must be a single word, and is
# capitalized by convention.

<<<<<<< HEAD
BUILD_ID=TKQ1.220606.002
=======
BUILD_ID=TP1A.220527.002
>>>>>>> b73df9e9
<|MERGE_RESOLUTION|>--- conflicted
+++ resolved
@@ -18,8 +18,4 @@
 # (like "CRB01").  It must be a single word, and is
 # capitalized by convention.
 
-<<<<<<< HEAD
-BUILD_ID=TKQ1.220606.002
-=======
-BUILD_ID=TP1A.220527.002
->>>>>>> b73df9e9
+BUILD_ID=TKQ1.220606.003