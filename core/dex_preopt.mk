####################################
# dexpreopt support - typically used on user builds to run dexopt (for Dalvik) or dex2oat (for ART) ahead of time
#
####################################

<<<<<<< HEAD
# list of boot classpath jars for dexpreopt
DEXPREOPT_BOOT_JARS := $(subst $(space),:,$(PRODUCT_BOOT_JARS))
DEXPREOPT_BOOT_JARS_MODULES := $(PRODUCT_BOOT_JARS)
PRODUCT_BOOTCLASSPATH := $(subst $(space),:,$(foreach m,$(DEXPREOPT_BOOT_JARS_MODULES),/system/framework/$(m).jar))

PRODUCT_SYSTEM_SERVER_CLASSPATH := $(subst $(space),:,$(foreach m,$(PRODUCT_SYSTEM_SERVER_JARS),/system/framework/$(m).jar))

DEXPREOPT_BUILD_DIR := $(OUT_DIR)
DEXPREOPT_PRODUCT_DIR_FULL_PATH := $(PRODUCT_OUT)/dex_bootjars
DEXPREOPT_PRODUCT_DIR := $(patsubst $(DEXPREOPT_BUILD_DIR)/%,%,$(DEXPREOPT_PRODUCT_DIR_FULL_PATH))
DEXPREOPT_BOOT_JAR_DIR := system/framework
DEXPREOPT_BOOT_JAR_DIR_FULL_PATH := $(DEXPREOPT_PRODUCT_DIR_FULL_PATH)/$(DEXPREOPT_BOOT_JAR_DIR)

# The default value for LOCAL_DEX_PREOPT
DEX_PREOPT_DEFAULT ?= true

# The default filter for which files go into the system_other image (if it is
# being used). To bundle everything one should set this to '%'
SYSTEM_OTHER_ODEX_FILTER ?= \
    app/% \
    priv-app/% \
    product_services/app/% \
    product_services/priv-app/% \
    product/app/% \
    product/priv-app/% \
=======
include $(BUILD_SYSTEM)/dex_preopt_config.mk
>>>>>>> 83da2a07

# Method returning whether the install path $(1) should be for system_other.
# Under SANITIZE_LITE, we do not want system_other. Just put things under /data/asan.
ifeq ($(SANITIZE_LITE),true)
install-on-system-other =
else
install-on-system-other = $(filter-out $(PRODUCT_DEXPREOPT_SPEED_APPS) $(PRODUCT_SYSTEM_SERVER_APPS),$(basename $(notdir $(filter $(foreach f,$(SYSTEM_OTHER_ODEX_FILTER),$(TARGET_OUT)/$(f)),$(1)))))
endif

# Special rules for building stripped boot jars that override java_library.mk rules

# $(1): boot jar module name
define _dexpreopt-boot-jar-remove-classes.dex
_dbj_jar_no_dex := $(DEXPREOPT_BOOT_JAR_DIR_FULL_PATH)/$(1)_nodex.jar
_dbj_src_jar := $(call intermediates-dir-for,JAVA_LIBRARIES,$(1),,COMMON)/javalib.jar

$(call dexpreopt-copy-jar,$$(_dbj_src_jar),$$(_dbj_jar_no_dex),$(filter-out nostripping,$(DEX_PREOPT_DEFAULT)))

_dbj_jar_no_dex :=
_dbj_src_jar :=
endef

$(foreach b,$(DEXPREOPT_BOOT_JARS_MODULES),$(eval $(call _dexpreopt-boot-jar-remove-classes.dex,$(b))))

include $(BUILD_SYSTEM)/dex_preopt_libart.mk

# === hiddenapi rules ===

hiddenapi_stubs_jar = $(call intermediates-dir-for,JAVA_LIBRARIES,$(1),,COMMON)/javalib.jar

# Public API stubs
HIDDENAPI_STUBS := \
    $(call hiddenapi_stubs_jar,android_stubs_current) \
    $(call hiddenapi_stubs_jar,android.test.base.stubs)

# System API stubs
HIDDENAPI_STUBS_SYSTEM := \
    $(call hiddenapi_stubs_jar,android_system_stubs_current)

# Test API stubs
HIDDENAPI_STUBS_TEST := \
    $(call hiddenapi_stubs_jar,android_test_stubs_current)

# Allow products to define their own stubs for custom product jars that apps can use.
ifdef PRODUCT_HIDDENAPI_STUBS
  HIDDENAPI_STUBS += $(foreach stub,$(PRODUCT_HIDDENAPI_STUBS), $(call hiddenapi_stubs_jar,$(stub)))
endif

ifdef PRODUCT_HIDDENAPI_STUBS_SYSTEM
  HIDDENAPI_STUBS_SYSTEM += $(foreach stub,$(PRODUCT_HIDDENAPI_STUBS_SYSTEM), $(call hiddenapi_stubs_jar,$(stub)))
endif

ifdef PRODUCT_HIDDENAPI_STUBS_TEST
  HIDDENAPI_STUBS_TEST += $(foreach stub,$(PRODUCT_HIDDENAPI_STUBS_TEST), $(call hiddenapi_stubs_jar,$(stub)))
endif

# Singleton rule which applies $(HIDDENAPI) on all boot class path dex files.
# Inputs are filled with `hiddenapi-copy-dex-files` rules.
.KATI_RESTAT: \
	$(INTERNAL_PLATFORM_HIDDENAPI_PRIVATE_LIST) \
	$(INTERNAL_PLATFORM_HIDDENAPI_PUBLIC_LIST)
$(INTERNAL_PLATFORM_HIDDENAPI_PRIVATE_LIST): PRIVATE_HIDDENAPI_STUBS := $(HIDDENAPI_STUBS)
$(INTERNAL_PLATFORM_HIDDENAPI_PRIVATE_LIST): PRIVATE_HIDDENAPI_STUBS_SYSTEM := $(HIDDENAPI_STUBS_SYSTEM)
$(INTERNAL_PLATFORM_HIDDENAPI_PRIVATE_LIST): PRIVATE_HIDDENAPI_STUBS_TEST := $(HIDDENAPI_STUBS_TEST)
$(INTERNAL_PLATFORM_HIDDENAPI_PRIVATE_LIST): \
    .KATI_IMPLICIT_OUTPUTS := $(INTERNAL_PLATFORM_HIDDENAPI_PUBLIC_LIST)
$(INTERNAL_PLATFORM_HIDDENAPI_PRIVATE_LIST): $(HIDDENAPI) $(HIDDENAPI_STUBS) \
                                             $(HIDDENAPI_STUBS_SYSTEM) $(HIDDENAPI_STUBS_TEST)
	for INPUT_DEX in $(PRIVATE_DEX_INPUTS); do \
		find `dirname $${INPUT_DEX}` -maxdepth 1 -name "classes*.dex"; \
	done | sort | sed 's/^/--boot-dex=/' | xargs $(HIDDENAPI) list \
	    --stub-classpath=$(call normalize-path-list, $(PRIVATE_HIDDENAPI_STUBS)) \
	    --stub-classpath=$(call normalize-path-list, $(PRIVATE_HIDDENAPI_STUBS_SYSTEM)) \
	    --stub-classpath=$(call normalize-path-list, $(PRIVATE_HIDDENAPI_STUBS_TEST)) \
	    --out-public=$(INTERNAL_PLATFORM_HIDDENAPI_PUBLIC_LIST).tmp \
	    --out-private=$(INTERNAL_PLATFORM_HIDDENAPI_PRIVATE_LIST).tmp
	$(call commit-change-for-toc,$(INTERNAL_PLATFORM_HIDDENAPI_PUBLIC_LIST))
	$(call commit-change-for-toc,$(INTERNAL_PLATFORM_HIDDENAPI_PRIVATE_LIST))



# === hiddenapi rules ===

hiddenapi_stubs_jar = $(call intermediates-dir-for,JAVA_LIBRARIES,$(1),,COMMON)/javalib.jar

# Public API stubs
HIDDENAPI_STUBS := \
    $(call hiddenapi_stubs_jar,android_stubs_current) \
    $(call hiddenapi_stubs_jar,android.test.base.stubs)

# System API stubs
HIDDENAPI_STUBS_SYSTEM := \
    $(call hiddenapi_stubs_jar,android_system_stubs_current)

# Test API stubs
HIDDENAPI_STUBS_TEST := \
    $(call hiddenapi_stubs_jar,android_test_stubs_current)

# Allow products to define their own stubs for custom product jars that apps can use.
ifdef PRODUCT_HIDDENAPI_STUBS
  HIDDENAPI_STUBS += $(foreach stub,$(PRODUCT_HIDDENAPI_STUBS), $(call hiddenapi_stubs_jar,$(stub)))
endif

ifdef PRODUCT_HIDDENAPI_STUBS_SYSTEM
  HIDDENAPI_STUBS_SYSTEM += $(foreach stub,$(PRODUCT_HIDDENAPI_STUBS_SYSTEM), $(call hiddenapi_stubs_jar,$(stub)))
endif

ifdef PRODUCT_HIDDENAPI_STUBS_TEST
  HIDDENAPI_STUBS_TEST += $(foreach stub,$(PRODUCT_HIDDENAPI_STUBS_TEST), $(call hiddenapi_stubs_jar,$(stub)))
endif

# Singleton rule which applies $(HIDDENAPI) on all boot class path dex files.
# Inputs are filled with `hiddenapi-copy-dex-files` rules.
.KATI_RESTAT: \
	$(INTERNAL_PLATFORM_HIDDENAPI_PRIVATE_LIST) \
	$(INTERNAL_PLATFORM_HIDDENAPI_PUBLIC_LIST)
$(INTERNAL_PLATFORM_HIDDENAPI_PRIVATE_LIST): PRIVATE_HIDDENAPI_STUBS := $(HIDDENAPI_STUBS)
$(INTERNAL_PLATFORM_HIDDENAPI_PRIVATE_LIST): PRIVATE_HIDDENAPI_STUBS_SYSTEM := $(HIDDENAPI_STUBS_SYSTEM)
$(INTERNAL_PLATFORM_HIDDENAPI_PRIVATE_LIST): PRIVATE_HIDDENAPI_STUBS_TEST := $(HIDDENAPI_STUBS_TEST)
$(INTERNAL_PLATFORM_HIDDENAPI_PRIVATE_LIST): \
    .KATI_IMPLICIT_OUTPUTS := $(INTERNAL_PLATFORM_HIDDENAPI_PUBLIC_LIST)
$(INTERNAL_PLATFORM_HIDDENAPI_PRIVATE_LIST): $(HIDDENAPI) $(HIDDENAPI_STUBS) \
                                             $(HIDDENAPI_STUBS_SYSTEM) $(HIDDENAPI_STUBS_TEST)
	for INPUT_DEX in $(PRIVATE_DEX_INPUTS); do \
		find `dirname $${INPUT_DEX}` -maxdepth 1 -name "classes*.dex"; \
	done | sort | sed 's/^/--boot-dex=/' | xargs $(HIDDENAPI) list \
	    --stub-classpath=$(call normalize-path-list, $(PRIVATE_HIDDENAPI_STUBS)) \
	    --stub-classpath=$(call normalize-path-list, $(PRIVATE_HIDDENAPI_STUBS_SYSTEM)) \
	    --stub-classpath=$(call normalize-path-list, $(PRIVATE_HIDDENAPI_STUBS_TEST)) \
	    --out-public=$(INTERNAL_PLATFORM_HIDDENAPI_PUBLIC_LIST).tmp \
	    --out-private=$(INTERNAL_PLATFORM_HIDDENAPI_PRIVATE_LIST).tmp
	$(call commit-change-for-toc,$(INTERNAL_PLATFORM_HIDDENAPI_PUBLIC_LIST))
	$(call commit-change-for-toc,$(INTERNAL_PLATFORM_HIDDENAPI_PRIVATE_LIST))

ifeq ($(PRODUCT_DIST_BOOT_AND_SYSTEM_JARS),true)
boot_profile_jars_zip := $(PRODUCT_OUT)/boot_profile_jars.zip
all_boot_jars := \
  $(foreach m,$(DEXPREOPT_BOOT_JARS_MODULES),$(PRODUCT_OUT)/system/framework/$(m).jar) \
  $(foreach m,$(PRODUCT_SYSTEM_SERVER_JARS),$(PRODUCT_OUT)/system/framework/$(m).jar)

$(boot_profile_jars_zip): PRIVATE_JARS := $(all_boot_jars)
$(boot_profile_jars_zip): $(all_boot_jars) $(SOONG_ZIP)
	echo "Create boot profiles package: $@"
	rm -f $@
	$(SOONG_ZIP) -o $@ -C $(PRODUCT_OUT) $(addprefix -f ,$(PRIVATE_JARS))

droidcore: $(boot_profile_jars_zip)

$(call dist-for-goals, droidcore, $(boot_profile_jars_zip))
endif<|MERGE_RESOLUTION|>--- conflicted
+++ resolved
@@ -3,35 +3,7 @@
 #
 ####################################
 
-<<<<<<< HEAD
-# list of boot classpath jars for dexpreopt
-DEXPREOPT_BOOT_JARS := $(subst $(space),:,$(PRODUCT_BOOT_JARS))
-DEXPREOPT_BOOT_JARS_MODULES := $(PRODUCT_BOOT_JARS)
-PRODUCT_BOOTCLASSPATH := $(subst $(space),:,$(foreach m,$(DEXPREOPT_BOOT_JARS_MODULES),/system/framework/$(m).jar))
-
-PRODUCT_SYSTEM_SERVER_CLASSPATH := $(subst $(space),:,$(foreach m,$(PRODUCT_SYSTEM_SERVER_JARS),/system/framework/$(m).jar))
-
-DEXPREOPT_BUILD_DIR := $(OUT_DIR)
-DEXPREOPT_PRODUCT_DIR_FULL_PATH := $(PRODUCT_OUT)/dex_bootjars
-DEXPREOPT_PRODUCT_DIR := $(patsubst $(DEXPREOPT_BUILD_DIR)/%,%,$(DEXPREOPT_PRODUCT_DIR_FULL_PATH))
-DEXPREOPT_BOOT_JAR_DIR := system/framework
-DEXPREOPT_BOOT_JAR_DIR_FULL_PATH := $(DEXPREOPT_PRODUCT_DIR_FULL_PATH)/$(DEXPREOPT_BOOT_JAR_DIR)
-
-# The default value for LOCAL_DEX_PREOPT
-DEX_PREOPT_DEFAULT ?= true
-
-# The default filter for which files go into the system_other image (if it is
-# being used). To bundle everything one should set this to '%'
-SYSTEM_OTHER_ODEX_FILTER ?= \
-    app/% \
-    priv-app/% \
-    product_services/app/% \
-    product_services/priv-app/% \
-    product/app/% \
-    product/priv-app/% \
-=======
 include $(BUILD_SYSTEM)/dex_preopt_config.mk
->>>>>>> 83da2a07
 
 # Method returning whether the install path $(1) should be for system_other.
 # Under SANITIZE_LITE, we do not want system_other. Just put things under /data/asan.
@@ -113,59 +85,6 @@
 
 
 
-# === hiddenapi rules ===
-
-hiddenapi_stubs_jar = $(call intermediates-dir-for,JAVA_LIBRARIES,$(1),,COMMON)/javalib.jar
-
-# Public API stubs
-HIDDENAPI_STUBS := \
-    $(call hiddenapi_stubs_jar,android_stubs_current) \
-    $(call hiddenapi_stubs_jar,android.test.base.stubs)
-
-# System API stubs
-HIDDENAPI_STUBS_SYSTEM := \
-    $(call hiddenapi_stubs_jar,android_system_stubs_current)
-
-# Test API stubs
-HIDDENAPI_STUBS_TEST := \
-    $(call hiddenapi_stubs_jar,android_test_stubs_current)
-
-# Allow products to define their own stubs for custom product jars that apps can use.
-ifdef PRODUCT_HIDDENAPI_STUBS
-  HIDDENAPI_STUBS += $(foreach stub,$(PRODUCT_HIDDENAPI_STUBS), $(call hiddenapi_stubs_jar,$(stub)))
-endif
-
-ifdef PRODUCT_HIDDENAPI_STUBS_SYSTEM
-  HIDDENAPI_STUBS_SYSTEM += $(foreach stub,$(PRODUCT_HIDDENAPI_STUBS_SYSTEM), $(call hiddenapi_stubs_jar,$(stub)))
-endif
-
-ifdef PRODUCT_HIDDENAPI_STUBS_TEST
-  HIDDENAPI_STUBS_TEST += $(foreach stub,$(PRODUCT_HIDDENAPI_STUBS_TEST), $(call hiddenapi_stubs_jar,$(stub)))
-endif
-
-# Singleton rule which applies $(HIDDENAPI) on all boot class path dex files.
-# Inputs are filled with `hiddenapi-copy-dex-files` rules.
-.KATI_RESTAT: \
-	$(INTERNAL_PLATFORM_HIDDENAPI_PRIVATE_LIST) \
-	$(INTERNAL_PLATFORM_HIDDENAPI_PUBLIC_LIST)
-$(INTERNAL_PLATFORM_HIDDENAPI_PRIVATE_LIST): PRIVATE_HIDDENAPI_STUBS := $(HIDDENAPI_STUBS)
-$(INTERNAL_PLATFORM_HIDDENAPI_PRIVATE_LIST): PRIVATE_HIDDENAPI_STUBS_SYSTEM := $(HIDDENAPI_STUBS_SYSTEM)
-$(INTERNAL_PLATFORM_HIDDENAPI_PRIVATE_LIST): PRIVATE_HIDDENAPI_STUBS_TEST := $(HIDDENAPI_STUBS_TEST)
-$(INTERNAL_PLATFORM_HIDDENAPI_PRIVATE_LIST): \
-    .KATI_IMPLICIT_OUTPUTS := $(INTERNAL_PLATFORM_HIDDENAPI_PUBLIC_LIST)
-$(INTERNAL_PLATFORM_HIDDENAPI_PRIVATE_LIST): $(HIDDENAPI) $(HIDDENAPI_STUBS) \
-                                             $(HIDDENAPI_STUBS_SYSTEM) $(HIDDENAPI_STUBS_TEST)
-	for INPUT_DEX in $(PRIVATE_DEX_INPUTS); do \
-		find `dirname $${INPUT_DEX}` -maxdepth 1 -name "classes*.dex"; \
-	done | sort | sed 's/^/--boot-dex=/' | xargs $(HIDDENAPI) list \
-	    --stub-classpath=$(call normalize-path-list, $(PRIVATE_HIDDENAPI_STUBS)) \
-	    --stub-classpath=$(call normalize-path-list, $(PRIVATE_HIDDENAPI_STUBS_SYSTEM)) \
-	    --stub-classpath=$(call normalize-path-list, $(PRIVATE_HIDDENAPI_STUBS_TEST)) \
-	    --out-public=$(INTERNAL_PLATFORM_HIDDENAPI_PUBLIC_LIST).tmp \
-	    --out-private=$(INTERNAL_PLATFORM_HIDDENAPI_PRIVATE_LIST).tmp
-	$(call commit-change-for-toc,$(INTERNAL_PLATFORM_HIDDENAPI_PUBLIC_LIST))
-	$(call commit-change-for-toc,$(INTERNAL_PLATFORM_HIDDENAPI_PRIVATE_LIST))
-
 ifeq ($(PRODUCT_DIST_BOOT_AND_SYSTEM_JARS),true)
 boot_profile_jars_zip := $(PRODUCT_OUT)/boot_profile_jars.zip
 all_boot_jars := \
