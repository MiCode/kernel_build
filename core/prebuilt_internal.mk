###########################################################
## Standard rules for copying files that are prebuilt
##
## Additional inputs from base_rules.make:
## None.
##
###########################################################

include $(BUILD_SYSTEM)/use_lld_setup.mk

ifneq ($(LOCAL_PREBUILT_LIBS),)
$(call pretty-error,dont use LOCAL_PREBUILT_LIBS anymore)
endif
ifneq ($(LOCAL_PREBUILT_EXECUTABLES),)
$(call pretty-error,dont use LOCAL_PREBUILT_EXECUTABLES anymore)
endif
ifneq ($(LOCAL_PREBUILT_JAVA_LIBRARIES),)
$(call pretty-error,dont use LOCAL_PREBUILT_JAVA_LIBRARIES anymore)
endif

my_32_64_bit_suffix := $(if $($(LOCAL_2ND_ARCH_VAR_PREFIX)$(my_prefix)IS_64_BIT),64,32)

ifdef LOCAL_PREBUILT_MODULE_FILE
  my_prebuilt_src_file := $(LOCAL_PREBUILT_MODULE_FILE)
else ifdef LOCAL_SRC_FILES_$($(my_prefix)$(LOCAL_2ND_ARCH_VAR_PREFIX)ARCH)
  my_prebuilt_src_file := $(LOCAL_PATH)/$(LOCAL_SRC_FILES_$($(my_prefix)$(LOCAL_2ND_ARCH_VAR_PREFIX)ARCH))
  LOCAL_SRC_FILES_$($(my_prefix)$(LOCAL_2ND_ARCH_VAR_PREFIX)ARCH) :=
else ifdef LOCAL_SRC_FILES_$(my_32_64_bit_suffix)
  my_prebuilt_src_file := $(LOCAL_PATH)/$(LOCAL_SRC_FILES_$(my_32_64_bit_suffix))
  LOCAL_SRC_FILES_$(my_32_64_bit_suffix) :=
else ifdef LOCAL_SRC_FILES
  my_prebuilt_src_file := $(LOCAL_PATH)/$(LOCAL_SRC_FILES)
  LOCAL_SRC_FILES :=
else ifdef LOCAL_REPLACE_PREBUILT_APK_INSTALLED
  # This is handled specially below
else
  $(call pretty-error,No source files specified)
endif

LOCAL_CHECKED_MODULE := $(my_prebuilt_src_file)

my_strip_module := $(firstword \
  $(LOCAL_STRIP_MODULE_$($(my_prefix)$(LOCAL_2ND_ARCH_VAR_PREFIX)ARCH)) \
  $(LOCAL_STRIP_MODULE))

ifeq (SHARED_LIBRARIES,$(LOCAL_MODULE_CLASS))
  ifeq ($(LOCAL_IS_HOST_MODULE)$(my_strip_module),)
    # Strip but not try to add debuglink
    my_strip_module := no_debuglink
  endif
endif

ifneq ($(filter STATIC_LIBRARIES SHARED_LIBRARIES,$(LOCAL_MODULE_CLASS)),)
  prebuilt_module_is_a_library := true
else
  prebuilt_module_is_a_library :=
endif

# Don't install static libraries by default.
ifndef LOCAL_UNINSTALLABLE_MODULE
ifeq (STATIC_LIBRARIES,$(LOCAL_MODULE_CLASS))
  LOCAL_UNINSTALLABLE_MODULE := true
endif
endif

ifeq (JAVA_LIBRARIES,$(LOCAL_IS_HOST_MODULE)$(LOCAL_MODULE_CLASS)$(filter true,$(LOCAL_UNINSTALLABLE_MODULE)))
  prebuilt_module_is_dex_javalib := true
else
  prebuilt_module_is_dex_javalib :=
endif

# Run veridex on product, product_services and vendor modules.
# We skip it for unbundled app builds where we cannot build veridex.
module_run_appcompat :=
ifeq (true,$(filter true, \
   $(LOCAL_PRODUCT_MODULE) $(LOCAL_PRODUCT_SERVICES_MODULE) \
   $(LOCAL_VENDOR_MODULE) $(LOCAL_PROPRIETARY_MODULE)))
ifeq (,$(TARGET_BUILD_APPS)$(filter true,$(TARGET_BUILD_PDK)))  # ! unbundled app build
  module_run_appcompat := true
endif
endif

ifdef LOCAL_COMPRESSED_MODULE
ifneq (true,$(LOCAL_COMPRESSED_MODULE))
$(call pretty-error, Unknown value for LOCAL_COMPRESSED_MODULE $(LOCAL_COMPRESSED_MODULE))
endif
endif

ifeq ($(LOCAL_MODULE_CLASS),APPS)
ifdef LOCAL_COMPRESSED_MODULE
LOCAL_BUILT_MODULE_STEM := package.apk.gz
else
LOCAL_BUILT_MODULE_STEM := package.apk
endif  # LOCAL_COMPRESSED_MODULE

ifndef LOCAL_INSTALLED_MODULE_STEM
ifdef LOCAL_COMPRESSED_MODULE
PACKAGES.$(LOCAL_MODULE).COMPRESSED := gz
LOCAL_INSTALLED_MODULE_STEM := $(LOCAL_MODULE).apk.gz
else
LOCAL_INSTALLED_MODULE_STEM := $(LOCAL_MODULE).apk
endif  # LOCAL_COMPRESSED_MODULE
endif  # LOCAL_INSTALLED_MODULE_STEM

else  # $(LOCAL_MODULE_CLASS) != APPS)
ifdef LOCAL_COMPRESSED_MODULE
$(error $(LOCAL_MODULE) : LOCAL_COMPRESSED_MODULE can only be defined for module class APPS)
endif  # LOCAL_COMPRESSED_MODULE
endif

ifneq ($(filter true keep_symbols no_debuglink mini-debug-info,$(my_strip_module)),)
  ifdef LOCAL_IS_HOST_MODULE
    $(call pretty-error,Cannot strip/pack host module)
  endif
  ifeq ($(filter SHARED_LIBRARIES EXECUTABLES NATIVE_TESTS,$(LOCAL_MODULE_CLASS)),)
    $(call pretty-error,Can strip/pack only shared libraries or executables)
  endif
  ifneq ($(LOCAL_PREBUILT_STRIP_COMMENTS),)
    $(call pretty-error,Cannot strip/pack scripts)
  endif
  # Set the arch-specific variables to set up the strip rules
  LOCAL_STRIP_MODULE_$($(my_prefix)$(LOCAL_2ND_ARCH_VAR_PREFIX)ARCH) := $(my_strip_module)
  include $(BUILD_SYSTEM)/dynamic_binary.mk
  built_module := $(linked_module)

else  # my_strip_module not true
  include $(BUILD_SYSTEM)/base_rules.mk
  built_module := $(LOCAL_BUILT_MODULE)

ifdef prebuilt_module_is_a_library
export_includes := $(intermediates)/export_includes
export_cflags := $(foreach d,$(LOCAL_EXPORT_C_INCLUDE_DIRS),-I $(d))
$(export_includes): PRIVATE_EXPORT_CFLAGS := $(export_cflags)
$(export_includes): $(LOCAL_EXPORT_C_INCLUDE_DEPS)
	@echo Export includes file: $< -- $@
	$(hide) mkdir -p $(dir $@) && rm -f $@
ifdef export_cflags
	$(hide) echo "$(PRIVATE_EXPORT_CFLAGS)" >$@
else
	$(hide) touch $@
endif
export_cflags :=

include $(BUILD_SYSTEM)/allowed_ndk_types.mk

ifdef LOCAL_SDK_VERSION
my_link_type := native:ndk:$(my_ndk_stl_family):$(my_ndk_stl_link_type)
else ifdef LOCAL_USE_VNDK
    _name := $(patsubst %.vendor,%,$(LOCAL_MODULE))
    ifneq ($(filter $(_name),$(VNDK_CORE_LIBRARIES) $(VNDK_SAMEPROCESS_LIBRARIES) $(LLNDK_LIBRARIES)),)
        ifeq ($(filter $(_name),$(VNDK_PRIVATE_LIBRARIES)),)
            my_link_type := native:vndk
        else
            my_link_type := native:vndk_private
        endif
    else
        my_link_type := native:vendor
    endif
else ifneq ($(filter $(TARGET_RECOVERY_OUT)/%,$(LOCAL_MODULE_PATH)),)
my_link_type := native:recovery
else
my_link_type := native:platform
endif

# TODO: check dependencies of prebuilt files
my_link_deps :=

my_2nd_arch_prefix := $(LOCAL_2ND_ARCH_VAR_PREFIX)
my_common :=
include $(BUILD_SYSTEM)/link_type.mk
endif  # prebuilt_module_is_a_library

# The real dependency will be added after all Android.mks are loaded and the install paths
# of the shared libraries are determined.
ifdef LOCAL_INSTALLED_MODULE
ifdef LOCAL_SHARED_LIBRARIES
my_shared_libraries := $(LOCAL_SHARED_LIBRARIES)
# Extra shared libraries introduced by LOCAL_CXX_STL.
include $(BUILD_SYSTEM)/cxx_stl_setup.mk
ifdef LOCAL_USE_VNDK
  my_shared_libraries := $(foreach l,$(my_shared_libraries),\
    $(if $(SPLIT_VENDOR.SHARED_LIBRARIES.$(l)),$(l).vendor,$(l)))
endif
$(LOCAL_2ND_ARCH_VAR_PREFIX)$(my_prefix)DEPENDENCIES_ON_SHARED_LIBRARIES += \
  $(my_register_name):$(LOCAL_INSTALLED_MODULE):$(subst $(space),$(comma),$(my_shared_libraries))
endif
endif

# We need to enclose the above export_includes and my_built_shared_libraries in
# "my_strip_module not true" because otherwise the rules are defined in dynamic_binary.mk.
endif  # my_strip_module not true

ifeq ($(NATIVE_COVERAGE),true)
ifneq (,$(strip $(LOCAL_PREBUILT_COVERAGE_ARCHIVE)))
  $(eval $(call copy-one-file,$(LOCAL_PREBUILT_COVERAGE_ARCHIVE),$(intermediates)/$(LOCAL_MODULE).gcnodir))
  ifneq ($(LOCAL_UNINSTALLABLE_MODULE),true)
    ifdef LOCAL_IS_HOST_MODULE
      my_coverage_path := $($(my_prefix)OUT_COVERAGE)/$(patsubst $($(my_prefix)OUT)/%,%,$(my_module_path))
    else
      my_coverage_path := $(TARGET_OUT_COVERAGE)/$(patsubst $(PRODUCT_OUT)/%,%,$(my_module_path))
    endif
    my_coverage_path := $(my_coverage_path)/$(patsubst %.so,%,$(my_installed_module_stem)).gcnodir
    $(eval $(call copy-one-file,$(LOCAL_PREBUILT_COVERAGE_ARCHIVE),$(my_coverage_path)))
    $(LOCAL_BUILT_MODULE): $(my_coverage_path)
  endif
else
# Coverage information is needed when static lib is a dependency of another
# coverage-enabled module.
ifeq (STATIC_LIBRARIES, $(LOCAL_MODULE_CLASS))
GCNO_ARCHIVE := $(LOCAL_MODULE).gcnodir
$(intermediates)/$(GCNO_ARCHIVE) : PRIVATE_ALL_OBJECTS :=
$(intermediates)/$(GCNO_ARCHIVE) : PRIVATE_ALL_WHOLE_STATIC_LIBRARIES :=
$(intermediates)/$(GCNO_ARCHIVE) : PRIVATE_PREFIX := $(my_prefix)
$(intermediates)/$(GCNO_ARCHIVE) : PRIVATE_2ND_ARCH_VAR_PREFIX := $(LOCAL_2ND_ARCH_VAR_PREFIX)
$(intermediates)/$(GCNO_ARCHIVE) :
	$(transform-o-to-static-lib)
endif
endif
endif

ifeq ($(LOCAL_MODULE_CLASS),APPS)
PACKAGES.$(LOCAL_MODULE).OVERRIDES := $(strip $(LOCAL_OVERRIDES_PACKAGES))

my_extract_apk := $(strip $(LOCAL_EXTRACT_APK))

# Select dpi-specific source
ifdef LOCAL_DPI_VARIANTS
my_dpi := $(firstword $(filter $(LOCAL_DPI_VARIANTS),$(PRODUCT_AAPT_PREF_CONFIG) $(PRODUCT_AAPT_PREBUILT_DPI)))
ifdef my_dpi
ifdef LOCAL_DPI_FILE_STEM
my_prebuilt_dpi_file_stem := $(LOCAL_DPI_FILE_STEM)
else
my_prebuilt_dpi_file_stem := $(LOCAL_MODULE)_%.apk
endif
my_prebuilt_src_file := $(dir $(my_prebuilt_src_file))$(subst %,$(my_dpi),$(my_prebuilt_dpi_file_stem))

ifneq ($(strip $(LOCAL_EXTRACT_DPI_APK)),)
my_extract_apk := $(subst %,$(my_dpi),$(LOCAL_EXTRACT_DPI_APK))
endif  # LOCAL_EXTRACT_DPI_APK
endif  # my_dpi
endif  # LOCAL_DPI_VARIANTS

ifdef my_extract_apk
my_extracted_apk := $(intermediates)/extracted.apk

$(my_extracted_apk): PRIVATE_EXTRACT := $(my_extract_apk)
$(my_extracted_apk): $(my_prebuilt_src_file)
	@echo Extract APK: $@
	$(hide) mkdir -p $(dir $@) && rm -f $@
	$(hide) unzip -p $< $(PRIVATE_EXTRACT) >$@

my_prebuilt_src_file := $(my_extracted_apk)
my_extracted_apk :=
my_extract_apk :=
ifeq ($(PRODUCT_ALWAYS_PREOPT_EXTRACTED_APK),true)
# If the product property is set, always preopt for extracted modules to prevent executing out of
# the APK.
my_preopt_for_extracted_apk := true
endif
endif

dex_preopt_profile_src_file := $(my_prebuilt_src_file)

rs_compatibility_jni_libs :=
include $(BUILD_SYSTEM)/install_jni_libs.mk

ifeq ($(LOCAL_CERTIFICATE),EXTERNAL)
  # The magic string "EXTERNAL" means this package will be signed with
  # the default dev key throughout the build process, but we expect
  # the final package to be signed with a different key.
  #
  # This can be used for packages where we don't have access to the
  # keys, but want the package to be predexopt'ed.
  LOCAL_CERTIFICATE := $(DEFAULT_SYSTEM_DEV_CERTIFICATE)
  PACKAGES.$(LOCAL_MODULE).EXTERNAL_KEY := 1

  $(built_module) : $(LOCAL_CERTIFICATE).pk8 $(LOCAL_CERTIFICATE).x509.pem
  $(built_module) : PRIVATE_PRIVATE_KEY := $(LOCAL_CERTIFICATE).pk8
  $(built_module) : PRIVATE_CERTIFICATE := $(LOCAL_CERTIFICATE).x509.pem
endif
ifeq ($(LOCAL_CERTIFICATE),)
  # It is now a build error to add a prebuilt .apk without
  # specifying a key for it.
  $(error No LOCAL_CERTIFICATE specified for prebuilt "$(my_prebuilt_src_file)")
else ifeq ($(LOCAL_CERTIFICATE),PRESIGNED)
  # The magic string "PRESIGNED" means this package is already checked
  # signed with its release key.
  #
  # By setting .CERTIFICATE but not .PRIVATE_KEY, this package will be
  # mentioned in apkcerts.txt (with certificate set to "PRESIGNED")
  # but the dexpreopt process will not try to re-sign the app.
  PACKAGES.$(LOCAL_MODULE).CERTIFICATE := PRESIGNED
  PACKAGES := $(PACKAGES) $(LOCAL_MODULE)
else
  # If this is not an absolute certificate, assign it to a generic one.
  ifeq ($(dir $(strip $(LOCAL_CERTIFICATE))),./)
      LOCAL_CERTIFICATE := $(dir $(DEFAULT_SYSTEM_DEV_CERTIFICATE))$(LOCAL_CERTIFICATE)
  endif

  PACKAGES.$(LOCAL_MODULE).PRIVATE_KEY := $(LOCAL_CERTIFICATE).pk8
  PACKAGES.$(LOCAL_MODULE).CERTIFICATE := $(LOCAL_CERTIFICATE).x509.pem
  PACKAGES := $(PACKAGES) $(LOCAL_MODULE)

  $(built_module) : $(LOCAL_CERTIFICATE).pk8 $(LOCAL_CERTIFICATE).x509.pem
  $(built_module) : PRIVATE_PRIVATE_KEY := $(LOCAL_CERTIFICATE).pk8
  $(built_module) : PRIVATE_CERTIFICATE := $(LOCAL_CERTIFICATE).x509.pem
endif

# Disable dex-preopt of prebuilts to save space, if requested.
ifndef LOCAL_DEX_PREOPT
ifeq ($(DONT_DEXPREOPT_PREBUILTS),true)
LOCAL_DEX_PREOPT := false
endif
endif

# If the module is a compressed module, we don't pre-opt it because its final
# installation location will be the data partition.
ifdef LOCAL_COMPRESSED_MODULE
LOCAL_DEX_PREOPT := false
endif

my_dex_jar := $(my_prebuilt_src_file)

#######################################
# defines built_odex along with rule to install odex
include $(BUILD_SYSTEM)/dex_preopt_odex_install.mk
#######################################
ifneq ($(LOCAL_REPLACE_PREBUILT_APK_INSTALLED),)
# There is a replacement for the prebuilt .apk we can install without any processing.
$(built_module) : $(LOCAL_REPLACE_PREBUILT_APK_INSTALLED)
	$(transform-prebuilt-to-target)

else  # ! LOCAL_REPLACE_PREBUILT_APK_INSTALLED
# Sign and align non-presigned .apks.
# The embedded prebuilt jni to uncompress.
ifeq ($(LOCAL_CERTIFICATE),PRESIGNED)
# For PRESIGNED apks we must uncompress every .so file:
# even if the .so file isn't for the current TARGET_ARCH,
# we can't strip the file.
embedded_prebuilt_jni_libs :=
endif
ifndef embedded_prebuilt_jni_libs
# No LOCAL_PREBUILT_JNI_LIBS, uncompress all.
embedded_prebuilt_jni_libs :=
endif
$(built_module): PRIVATE_EMBEDDED_JNI_LIBS := $(embedded_prebuilt_jni_libs)
$(built_module): $(ZIP2ZIP)

ifdef LOCAL_COMPRESSED_MODULE
$(built_module) : $(MINIGZIP)
endif

ifeq ($(module_run_appcompat),true)
$(built_module) : $(appcompat-files)
$(LOCAL_BUILT_MODULE): PRIVATE_INSTALLED_MODULE := $(LOCAL_INSTALLED_MODULE)
endif

ifneq ($(BUILD_PLATFORM_ZIP),)
$(built_module) : .KATI_IMPLICIT_OUTPUTS := $(dir $(LOCAL_BUILT_MODULE))package.dex.apk
endif
<<<<<<< HEAD
$(built_module) : $(my_prebuilt_src_file) | $(ZIPALIGN) $(SIGNAPK_JAR)
=======
ifdef LOCAL_DEX_PREOPT
$(built_module) : PRIVATE_STRIP_SCRIPT := $(intermediates)/strip.sh
$(built_module) : $(intermediates)/strip.sh
$(built_module) : | $(DEXPREOPT_GEN_DEPS)
$(built_module) : .KATI_DEPFILE := $(built_module).d
endif
$(built_module) : $(my_prebuilt_src_file) | $(ZIPALIGN) $(ZIP2ZIP) $(SIGNAPK_JAR)
>>>>>>> 83da2a07
	$(transform-prebuilt-to-target)
	$(uncompress-prebuilt-embedded-jni-libs)
ifeq (true, $(LOCAL_UNCOMPRESS_DEX))
	$(uncompress-dexs)
endif  # LOCAL_UNCOMPRESS_DEX
ifdef LOCAL_DEX_PREOPT
ifneq ($(BUILD_PLATFORM_ZIP),)
	@# Keep a copy of apk with classes.dex unstripped
	$(hide) cp -f $@ $(dir $@)package.dex.apk
endif  # BUILD_PLATFORM_ZIP
endif  # LOCAL_DEX_PREOPT
ifneq ($(LOCAL_CERTIFICATE),PRESIGNED)
	@# Only strip out files if we can re-sign the package.
# Run appcompat before stripping the classes.dex file.
ifeq ($(module_run_appcompat),true)
ifeq ($(LOCAL_USE_AAPT2),true)
	$(call appcompat-header, aapt2)
else
	$(appcompat-header)
endif
	$(run-appcompat)
endif  # module_run_appcompat
ifdef LOCAL_DEX_PREOPT
<<<<<<< HEAD
ifdef LOCAL_STRIP_DEX
	$(call dexpreopt-remove-classes.dex,$@)
endif  # LOCAL_STRIP_DEX
=======
	$(PRIVATE_STRIP_SCRIPT) $@ $@.tmp
	mv -f $@.tmp $@
>>>>>>> 83da2a07
endif  # LOCAL_DEX_PREOPT
	$(sign-package)
	# No need for align-package because sign-package takes care of alignment
else  # LOCAL_CERTIFICATE == PRESIGNED
	$(align-package)
endif  # LOCAL_CERTIFICATE
ifdef LOCAL_COMPRESSED_MODULE
	$(compress-package)
endif  # LOCAL_COMPRESSED_MODULE
endif  # ! LOCAL_REPLACE_PREBUILT_APK_INSTALLED

<<<<<<< HEAD
###############################
## Rule to build the odex file.
# In case we don't strip the built module, use it, as dexpreopt
# can do optimizations based on whether the built module only
# contains uncompressed dex code.
ifdef LOCAL_DEX_PREOPT
ifndef LOCAL_STRIP_DEX
$(built_odex) : $(built_module)
	$(call dexpreopt-one-file,$<,$@)
else
$(built_odex) : $(my_prebuilt_src_file)
	$(call dexpreopt-one-file,$<,$@)
endif
endif
=======
>>>>>>> 83da2a07

###############################
## Install split apks.
ifdef LOCAL_PACKAGE_SPLITS
ifdef LOCAL_COMPRESSED_MODULE
$(error $(LOCAL_MODULE): LOCAL_COMPRESSED_MODULE is not currently supported for split installs)
endif  # LOCAL_COMPRESSED_MODULE

# LOCAL_PACKAGE_SPLITS is a list of apks to be installed.
built_apk_splits := $(addprefix $(intermediates)/,$(notdir $(LOCAL_PACKAGE_SPLITS)))
installed_apk_splits := $(addprefix $(my_module_path)/,$(notdir $(LOCAL_PACKAGE_SPLITS)))

# Rules to sign the split apks.
my_src_dir := $(sort $(dir $(LOCAL_PACKAGE_SPLITS)))
ifneq (1,$(words $(my_src_dir)))
$(error You must put all the split source apks in the same folder: $(LOCAL_PACKAGE_SPLITS))
endif
my_src_dir := $(LOCAL_PATH)/$(my_src_dir)

$(built_apk_splits) : $(LOCAL_CERTIFICATE).pk8 $(LOCAL_CERTIFICATE).x509.pem
$(built_apk_splits) : PRIVATE_PRIVATE_KEY := $(LOCAL_CERTIFICATE).pk8
$(built_apk_splits) : PRIVATE_CERTIFICATE := $(LOCAL_CERTIFICATE).x509.pem
$(built_apk_splits) : $(intermediates)/%.apk : $(my_src_dir)/%.apk
	$(copy-file-to-new-target)
	$(sign-package)

# Rules to install the split apks.
$(installed_apk_splits) : $(my_module_path)/%.apk : $(intermediates)/%.apk
	@echo "Install: $@"
	$(copy-file-to-new-target)

# Register the additional built and installed files.
ALL_MODULES.$(my_register_name).INSTALLED += $(installed_apk_splits)
ALL_MODULES.$(my_register_name).BUILT_INSTALLED += \
  $(foreach s,$(LOCAL_PACKAGE_SPLITS),$(intermediates)/$(notdir $(s)):$(my_module_path)/$(notdir $(s)))

# Make sure to install the splits when you run "make <module_name>".
$(my_all_targets): $(installed_apk_splits)

endif # LOCAL_PACKAGE_SPLITS

else ifeq ($(prebuilt_module_is_dex_javalib),true)  # ! LOCAL_MODULE_CLASS != APPS
my_dex_jar := $(my_prebuilt_src_file)
# This is a target shared library, i.e. a jar with classes.dex.
#######################################
# defines built_odex along with rule to install odex
include $(BUILD_SYSTEM)/dex_preopt_odex_install.mk
#######################################
ifdef LOCAL_DEX_PREOPT
ifneq ($(dexpreopt_boot_jar_module),) # boot jar
# boot jar's rules are defined in dex_preopt.mk
dexpreopted_boot_jar := $(DEXPREOPT_BOOT_JAR_DIR_FULL_PATH)/$(dexpreopt_boot_jar_module)_nodex.jar
$(built_module) : $(dexpreopted_boot_jar)
	$(call copy-file-to-target)

# For libart boot jars, we don't have .odex files.
else # ! boot jar

<<<<<<< HEAD
$(eval $(call dexpreopt-copy-jar,$(my_prebuilt_src_file),$(built_module),$(LOCAL_STRIP_DEX)))
=======
$(built_module): PRIVATE_STRIP_SCRIPT := $(intermediates)/strip.sh
$(built_module): $(intermediates)/strip.sh
$(built_module): | $(DEXPREOPT_GEN_DEPS)
$(built_module): .KATI_DEPFILE := $(built_module).d
$(built_module): $(my_prebuilt_src_file)
	$(PRIVATE_STRIP_SCRIPT) $< $@

>>>>>>> 83da2a07
endif # boot jar
else # ! LOCAL_DEX_PREOPT
$(built_module) : $(my_prebuilt_src_file)
	$(call copy-file-to-target)
endif # LOCAL_DEX_PREOPT

else  # ! prebuilt_module_is_dex_javalib
ifneq ($(filter init%rc,$(notdir $(LOCAL_INSTALLED_MODULE)))$(filter %/etc/init,$(dir $(LOCAL_INSTALLED_MODULE))),)
  $(eval $(call copy-init-script-file-checked,$(my_prebuilt_src_file),$(built_module)))
else ifneq ($(LOCAL_PREBUILT_STRIP_COMMENTS),)
$(built_module) : $(my_prebuilt_src_file)
	$(transform-prebuilt-to-target-strip-comments)
else
$(built_module) : $(my_prebuilt_src_file)
	$(transform-prebuilt-to-target)
endif
ifneq ($(filter EXECUTABLES NATIVE_TESTS,$(LOCAL_MODULE_CLASS)),)
	$(hide) chmod +x $@
endif
endif # ! prebuilt_module_is_dex_javalib

ifeq ($(LOCAL_MODULE_CLASS),JAVA_LIBRARIES)
my_src_jar := $(my_prebuilt_src_file)

ifdef LOCAL_IS_HOST_MODULE
# for host java libraries deps should be in the common dir, so we make a copy in
# the common dir.
common_classes_jar := $(intermediates.COMMON)/classes.jar
common_header_jar := $(intermediates.COMMON)/classes-header.jar

$(common_classes_jar): PRIVATE_MODULE := $(LOCAL_MODULE)
$(common_classes_jar): PRIVATE_PREFIX := $(my_prefix)

$(common_classes_jar) : $(my_src_jar)
	$(transform-prebuilt-to-target)

ifneq ($(TURBINE_ENABLED),false)
$(common_header_jar) : $(my_src_jar)
	$(transform-prebuilt-to-target)
endif

else # !LOCAL_IS_HOST_MODULE
# for target java libraries, the LOCAL_BUILT_MODULE is in a product-specific dir,
# while the deps should be in the common dir, so we make a copy in the common dir.
common_classes_jar := $(intermediates.COMMON)/classes.jar
common_header_jar := $(intermediates.COMMON)/classes-header.jar
common_classes_pre_proguard_jar := $(intermediates.COMMON)/classes-pre-proguard.jar
common_javalib_jar := $(intermediates.COMMON)/javalib.jar

$(common_classes_jar) $(common_classes_pre_proguard_jar) $(common_javalib_jar): PRIVATE_MODULE := $(LOCAL_MODULE)
$(common_classes_jar) $(common_classes_pre_proguard_jar) $(common_javalib_jar): PRIVATE_PREFIX := $(my_prefix)

ifeq ($(LOCAL_SDK_VERSION),system_current)
my_link_type := java:system
else ifneq (,$(call has-system-sdk-version,$(LOCAL_SDK_VERSION)))
my_link_type := java:system
else ifeq ($(LOCAL_SDK_VERSION),core_current)
my_link_type := java:core
else ifneq ($(LOCAL_SDK_VERSION),)
my_link_type := java:sdk
else
my_link_type := java:platform
endif

# TODO: check dependencies of prebuilt files
my_link_deps :=

my_2nd_arch_prefix := $(LOCAL_2ND_ARCH_VAR_PREFIX)
my_common := COMMON
include $(BUILD_SYSTEM)/link_type.mk

ifeq ($(prebuilt_module_is_dex_javalib),true)
# For prebuilt shared Java library we don't have classes.jar.
$(common_javalib_jar) : $(my_src_jar)
	$(transform-prebuilt-to-target)

else  # ! prebuilt_module_is_dex_javalib

my_src_aar := $(filter %.aar, $(my_prebuilt_src_file))
ifneq ($(my_src_aar),)
# This is .aar file, archive of classes.jar and Android resources.

# run Jetifier if needed
LOCAL_JETIFIER_INPUT_FILE := $(my_src_aar)
include $(BUILD_SYSTEM)/jetifier.mk
my_src_aar := $(LOCAL_JETIFIER_OUTPUT_FILE)

my_src_jar := $(intermediates.COMMON)/aar/classes.jar
my_src_proguard_options := $(intermediates.COMMON)/aar/proguard.txt
my_src_android_manifest := $(intermediates.COMMON)/aar/AndroidManifest.xml

$(my_src_jar) : .KATI_IMPLICIT_OUTPUTS := $(my_src_proguard_options)
$(my_src_jar) : .KATI_IMPLICIT_OUTPUTS += $(my_src_android_manifest)
$(my_src_jar) : $(my_src_aar)
	$(hide) rm -rf $(dir $@) && mkdir -p $(dir $@) $(dir $@)/res
	$(hide) unzip -qo -d $(dir $@) $<
	# Make sure the extracted classes.jar has a new timestamp.
	$(hide) touch $@
	# Make sure the proguard and AndroidManifest.xml files exist
	# and have a new timestamp.
	$(hide) touch $(dir $@)/proguard.txt
	$(hide) touch $(dir $@)/AndroidManifest.xml

my_prebuilt_android_manifest := $(intermediates.COMMON)/manifest/AndroidManifest.xml
$(eval $(call copy-one-file,$(my_src_android_manifest),$(my_prebuilt_android_manifest)))
$(call add-dependency,$(LOCAL_BUILT_MODULE),$(my_prebuilt_android_manifest))

else

# run Jetifier if needed
LOCAL_JETIFIER_INPUT_FILE := $(my_src_jar)
include $(BUILD_SYSTEM)/jetifier.mk
my_src_jar := $(LOCAL_JETIFIER_OUTPUT_FILE)

endif

$(common_classes_jar) : $(my_src_jar)
	$(transform-prebuilt-to-target)

ifneq ($(TURBINE_ENABLED),false)
$(common_header_jar) : $(my_src_jar)
	$(transform-prebuilt-to-target)
endif

$(common_classes_pre_proguard_jar) : $(my_src_jar)
	$(transform-prebuilt-to-target)

ifneq ($(LOCAL_DEX_FILE),)
$(common_javalib_jar) : $(LOCAL_DEX_FILE) | $(ACP)
	$(transform-prebuilt-to-target)
else
$(common_javalib_jar) : $(common_classes_jar)
	$(transform-prebuilt-to-target)
endif

include $(BUILD_SYSTEM)/force_aapt2.mk

include $(BUILD_SYSTEM)/force_aapt2.mk

ifdef LOCAL_AAPT2_ONLY
LOCAL_USE_AAPT2 := true
endif

ifeq ($(LOCAL_USE_AAPT2),true)
ifneq ($(my_src_aar),)

$(intermediates.COMMON)/export_proguard_flags : $(my_src_proguard_options)
	$(transform-prebuilt-to-target)

LOCAL_SDK_RES_VERSION:=$(strip $(LOCAL_SDK_RES_VERSION))
ifeq ($(LOCAL_SDK_RES_VERSION),)
  LOCAL_SDK_RES_VERSION:=$(LOCAL_SDK_VERSION)
endif

framework_res_package_export :=
# Please refer to package.mk
ifneq ($(LOCAL_NO_STANDARD_LIBRARIES),true)
ifneq ($(filter-out current system_current test_current,$(LOCAL_SDK_RES_VERSION))$(if $(TARGET_BUILD_APPS),$(filter current system_current test_current,$(LOCAL_SDK_RES_VERSION))),)
framework_res_package_export := \
    $(call resolve-prebuilt-sdk-jar-path,$(LOCAL_SDK_RES_VERSION))
else
framework_res_package_export := \
    $(call intermediates-dir-for,APPS,framework-res,,COMMON)/package-export.apk
endif
endif

my_res_package := $(intermediates.COMMON)/package-res.apk

# We needed only very few PRIVATE variables and aapt2.mk input variables. Reset the unnecessary ones.
$(my_res_package): PRIVATE_AAPT2_CFLAGS :=
$(my_res_package): PRIVATE_AAPT_FLAGS := --static-lib --no-static-lib-packages --auto-add-overlay
$(my_res_package): PRIVATE_ANDROID_MANIFEST := $(my_src_android_manifest)
$(my_res_package): PRIVATE_AAPT_INCLUDES := $(framework_res_package_export)
$(my_res_package): PRIVATE_SOURCE_INTERMEDIATES_DIR :=
$(my_res_package): PRIVATE_PROGUARD_OPTIONS_FILE :=
$(my_res_package): PRIVATE_DEFAULT_APP_TARGET_SDK :=
$(my_res_package): PRIVATE_DEFAULT_APP_TARGET_SDK :=
$(my_res_package): PRIVATE_PRODUCT_AAPT_CONFIG :=
$(my_res_package): PRIVATE_PRODUCT_AAPT_PREF_CONFIG :=
$(my_res_package): PRIVATE_TARGET_AAPT_CHARACTERISTICS :=
$(my_res_package) : $(framework_res_package_export)
$(my_res_package) : $(my_src_android_manifest)

full_android_manifest :=
my_res_resources :=
my_overlay_resources :=
my_compiled_res_base_dir := $(intermediates.COMMON)/flat-res
R_file_stamp :=
proguard_options_file :=
my_generated_res_dirs := $(intermediates.COMMON)/aar/res
my_generated_res_dirs_deps := $(my_src_jar)
include $(BUILD_SYSTEM)/aapt2.mk

# Make sure my_res_package is created when you run mm/mmm.
$(built_module) : $(my_res_package)
endif  # $(my_src_aar)
endif  # LOCAL_USE_AAPT2
# make sure the classes.jar and javalib.jar are built before $(LOCAL_BUILT_MODULE)
$(built_module) : $(common_javalib_jar)

my_exported_sdk_libs_file := $(intermediates.COMMON)/exported-sdk-libs
$(my_exported_sdk_libs_file): PRIVATE_EXPORTED_SDK_LIBS := $(LOCAL_EXPORT_SDK_LIBRARIES)
$(my_exported_sdk_libs_file):
	@echo "Export SDK libs $@"
	$(hide) mkdir -p $(dir $@) && rm -f $@
	$(if $(PRIVATE_EXPORTED_SDK_LIBS),\
		$(hide) echo $(PRIVATE_EXPORTED_SDK_LIBS) | tr ' ' '\n' > $@,\
		$(hide) touch $@)

endif # ! prebuilt_module_is_dex_javalib
endif # LOCAL_IS_HOST_MODULE is not set

endif # JAVA_LIBRARIES

$(built_module) : $(LOCAL_ADDITIONAL_DEPENDENCIES)

my_prebuilt_src_file :=
my_preopt_for_extracted_apk :=<|MERGE_RESOLUTION|>--- conflicted
+++ resolved
@@ -344,7 +344,6 @@
 embedded_prebuilt_jni_libs :=
 endif
 $(built_module): PRIVATE_EMBEDDED_JNI_LIBS := $(embedded_prebuilt_jni_libs)
-$(built_module): $(ZIP2ZIP)
 
 ifdef LOCAL_COMPRESSED_MODULE
 $(built_module) : $(MINIGZIP)
@@ -358,9 +357,6 @@
 ifneq ($(BUILD_PLATFORM_ZIP),)
 $(built_module) : .KATI_IMPLICIT_OUTPUTS := $(dir $(LOCAL_BUILT_MODULE))package.dex.apk
 endif
-<<<<<<< HEAD
-$(built_module) : $(my_prebuilt_src_file) | $(ZIPALIGN) $(SIGNAPK_JAR)
-=======
 ifdef LOCAL_DEX_PREOPT
 $(built_module) : PRIVATE_STRIP_SCRIPT := $(intermediates)/strip.sh
 $(built_module) : $(intermediates)/strip.sh
@@ -368,7 +364,6 @@
 $(built_module) : .KATI_DEPFILE := $(built_module).d
 endif
 $(built_module) : $(my_prebuilt_src_file) | $(ZIPALIGN) $(ZIP2ZIP) $(SIGNAPK_JAR)
->>>>>>> 83da2a07
 	$(transform-prebuilt-to-target)
 	$(uncompress-prebuilt-embedded-jni-libs)
 ifeq (true, $(LOCAL_UNCOMPRESS_DEX))
@@ -392,14 +387,8 @@
 	$(run-appcompat)
 endif  # module_run_appcompat
 ifdef LOCAL_DEX_PREOPT
-<<<<<<< HEAD
-ifdef LOCAL_STRIP_DEX
-	$(call dexpreopt-remove-classes.dex,$@)
-endif  # LOCAL_STRIP_DEX
-=======
 	$(PRIVATE_STRIP_SCRIPT) $@ $@.tmp
 	mv -f $@.tmp $@
->>>>>>> 83da2a07
 endif  # LOCAL_DEX_PREOPT
 	$(sign-package)
 	# No need for align-package because sign-package takes care of alignment
@@ -411,23 +400,6 @@
 endif  # LOCAL_COMPRESSED_MODULE
 endif  # ! LOCAL_REPLACE_PREBUILT_APK_INSTALLED
 
-<<<<<<< HEAD
-###############################
-## Rule to build the odex file.
-# In case we don't strip the built module, use it, as dexpreopt
-# can do optimizations based on whether the built module only
-# contains uncompressed dex code.
-ifdef LOCAL_DEX_PREOPT
-ifndef LOCAL_STRIP_DEX
-$(built_odex) : $(built_module)
-	$(call dexpreopt-one-file,$<,$@)
-else
-$(built_odex) : $(my_prebuilt_src_file)
-	$(call dexpreopt-one-file,$<,$@)
-endif
-endif
-=======
->>>>>>> 83da2a07
 
 ###############################
 ## Install split apks.
@@ -486,9 +458,6 @@
 # For libart boot jars, we don't have .odex files.
 else # ! boot jar
 
-<<<<<<< HEAD
-$(eval $(call dexpreopt-copy-jar,$(my_prebuilt_src_file),$(built_module),$(LOCAL_STRIP_DEX)))
-=======
 $(built_module): PRIVATE_STRIP_SCRIPT := $(intermediates)/strip.sh
 $(built_module): $(intermediates)/strip.sh
 $(built_module): | $(DEXPREOPT_GEN_DEPS)
@@ -496,7 +465,6 @@
 $(built_module): $(my_prebuilt_src_file)
 	$(PRIVATE_STRIP_SCRIPT) $< $@
 
->>>>>>> 83da2a07
 endif # boot jar
 else # ! LOCAL_DEX_PREOPT
 $(built_module) : $(my_prebuilt_src_file)
@@ -631,8 +599,6 @@
 $(common_javalib_jar) : $(common_classes_jar)
 	$(transform-prebuilt-to-target)
 endif
-
-include $(BUILD_SYSTEM)/force_aapt2.mk
 
 include $(BUILD_SYSTEM)/force_aapt2.mk
 
