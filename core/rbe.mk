#
# Copyright (C) 2019 The Android Open Source Project
#
# Licensed under the Apache License, Version 2.0 (the "License");
# you may not use this file except in compliance with the License.
# You may obtain a copy of the License at
#
#      http://www.apache.org/licenses/LICENSE-2.0
#
# Unless required by applicable law or agreed to in writing, software
# distributed under the License is distributed on an "AS IS" BASIS,
# WITHOUT WARRANTIES OR CONDITIONS OF ANY KIND, either express or implied.
# See the License for the specific language governing permissions and
# limitations under the License.
#

# Notice: this works only with Google's RBE service.
ifneq ($(filter-out false,$(USE_RBE)),)
  ifdef RBE_DIR
    rbe_dir := $(RBE_DIR)
  else
    rbe_dir := prebuilts/remoteexecution-client/live/
  endif

  ifdef RBE_CXX_EXEC_STRATEGY
    cxx_rbe_exec_strategy := $(RBE_CXX_EXEC_STRATEGY)
  else
    cxx_rbe_exec_strategy := "local"
  endif

  ifdef RBE_JAVAC_EXEC_STRATEGY
    javac_exec_strategy := $(RBE_JAVAC_EXEC_STRATEGY)
  else
    javac_exec_strategy := remote_local_fallback
  endif

  ifdef RBE_R8_EXEC_STRATEGY
    r8_exec_strategy := $(RBE_R8_EXEC_STRATEGY)
  else
    r8_exec_strategy := remote_local_fallback
  endif

  ifdef RBE_D8_EXEC_STRATEGY
    d8_exec_strategy := $(RBE_D8_EXEC_STRATEGY)
  else
    d8_exec_strategy := remote_local_fallback
  endif

  platform := "container-image=docker://gcr.io/androidbuild-re-dockerimage/android-build-remoteexec-image@sha256:582efb38f0c229ea39952fff9e132ccbe183e14869b39888010dacf56b360d62"
  cxx_platform := $(platform)",Pool=default"
  java_r8_d8_platform := $(platform)",Pool=java16"

  RBE_WRAPPER := $(rbe_dir)/rewrapper
<<<<<<< HEAD
  RBE_CXX := --labels=type=compile,lang=cpp,compiler=clang --env_var_whitelist=PWD --exec_strategy=$(cxx_rbe_exec_strategy) --platform="$(cxx_platform)" --compare="$(cxx_compare)"
=======
  RBE_CXX := --labels=type=compile,lang=cpp,compiler=clang --env_var_allowlist=PWD --exec_strategy=$(cxx_rbe_exec_strategy) --platform=$(cxx_platform) --compare=$(cxx_compare)
>>>>>>> 602859b1

  # Append rewrapper to existing *_WRAPPER variables so it's possible to
  # use both ccache and rewrapper.
  CC_WRAPPER := $(strip $(CC_WRAPPER) $(RBE_WRAPPER) $(RBE_CXX))
  CXX_WRAPPER := $(strip $(CXX_WRAPPER) $(RBE_WRAPPER) $(RBE_CXX))

  ifdef RBE_JAVAC
    JAVAC_WRAPPER := $(strip $(JAVAC_WRAPPER) $(RBE_WRAPPER) --labels=type=compile,lang=java,compiler=javac --exec_strategy=$(javac_exec_strategy) --platform="$(java_r8_d8_platform)")
  endif

  ifdef RBE_R8
    R8_WRAPPER := $(strip $(RBE_WRAPPER) --labels=type=compile,compiler=r8 --exec_strategy=$(r8_exec_strategy) --platform="$(java_r8_d8_platform)" --inputs=out/soong/host/linux-x86/framework/r8-compat-proguard.jar,build/make/core/proguard_basic_keeps.flags --toolchain_inputs=prebuilts/jdk/jdk11/linux-x86/bin/java)
  endif

  ifdef RBE_D8
    D8_WRAPPER := $(strip $(RBE_WRAPPER) --labels=type=compile,compiler=d8 --exec_strategy=$(d8_exec_strategy) --platform="$(java_r8_d8_platform)" --inputs=out/soong/host/linux-x86/framework/d8.jar --toolchain_inputs=prebuilts/jdk/jdk11/linux-x86/bin/java)
  endif

  rbe_dir :=
endif
<|MERGE_RESOLUTION|>--- conflicted
+++ resolved
@@ -28,6 +28,12 @@
     cxx_rbe_exec_strategy := "local"
   endif
 
+  ifdef RBE_CXX_COMPARE
+    cxx_compare := $(RBE_CXX_COMPARE)
+  else
+    cxx_compare := "false"
+  endif
+
   ifdef RBE_JAVAC_EXEC_STRATEGY
     javac_exec_strategy := $(RBE_JAVAC_EXEC_STRATEGY)
   else
@@ -51,11 +57,7 @@
   java_r8_d8_platform := $(platform)",Pool=java16"
 
   RBE_WRAPPER := $(rbe_dir)/rewrapper
-<<<<<<< HEAD
-  RBE_CXX := --labels=type=compile,lang=cpp,compiler=clang --env_var_whitelist=PWD --exec_strategy=$(cxx_rbe_exec_strategy) --platform="$(cxx_platform)" --compare="$(cxx_compare)"
-=======
   RBE_CXX := --labels=type=compile,lang=cpp,compiler=clang --env_var_allowlist=PWD --exec_strategy=$(cxx_rbe_exec_strategy) --platform=$(cxx_platform) --compare=$(cxx_compare)
->>>>>>> 602859b1
 
   # Append rewrapper to existing *_WRAPPER variables so it's possible to
   # use both ccache and rewrapper.
