#
# Copyright (C) 2020 The Android Open Source Project
#
# Licensed under the Apache License, Version 2.0 (the "License");
# you may not use this file except in compliance with the License.
# You may obtain a copy of the License at
#
#      http://www.apache.org/licenses/LICENSE-2.0
#
# Unless required by applicable law or agreed to in writing, software
# distributed under the License is distributed on an "AS IS" BASIS,
# WITHOUT WARRANTIES OR CONDITIONS OF ANY KIND, either express or implied.
# See the License for the specific language governing permissions and
# limitations under the License.
#

# sysprop.mk defines rules for generating <partition>/build.prop files

# -----------------------------------------------------------------
# property_overrides_split_enabled
property_overrides_split_enabled :=
ifeq ($(BOARD_PROPERTY_OVERRIDES_SPLIT_ENABLED), true)
  property_overrides_split_enabled := true
endif

BUILDINFO_SH := build/make/tools/buildinfo.sh
POST_PROCESS_PROPS := $(HOST_OUT_EXECUTABLES)/post_process_props$(HOST_EXECUTABLE_SUFFIX)

# Emits a set of sysprops common to all partitions to a file.
# $(1): Partition name
# $(2): Output file name
define generate-common-build-props
    echo "####################################" >> $(2);\
    echo "# from generate-common-build-props" >> $(2);\
    echo "# These properties identify this partition image." >> $(2);\
    echo "####################################" >> $(2);\
    $(if $(filter system,$(1)),\
        echo "ro.product.$(1).brand=$(PRODUCT_SYSTEM_BRAND)" >> $(2);\
        echo "ro.product.$(1).device=$(PRODUCT_SYSTEM_DEVICE)" >> $(2);\
        echo "ro.product.$(1).manufacturer=$(PRODUCT_SYSTEM_MANUFACTURER)" >> $(2);\
        echo "ro.product.$(1).model=$(PRODUCT_SYSTEM_MODEL)" >> $(2);\
        echo "ro.product.$(1).name=$(PRODUCT_SYSTEM_NAME)" >> $(2);\
      ,\
        echo "ro.product.$(1).brand=$(PRODUCT_BRAND)" >> $(2);\
        echo "ro.product.$(1).device=$(TARGET_DEVICE)" >> $(2);\
        echo "ro.product.$(1).manufacturer=$(PRODUCT_MANUFACTURER)" >> $(2);\
        echo "ro.product.$(1).model=$(PRODUCT_MODEL)" >> $(2);\
        echo "ro.product.$(1).name=$(TARGET_PRODUCT)" >> $(2);\
    )\
    echo "ro.$(1).build.date=`$(DATE_FROM_FILE)`" >> $(2);\
    echo "ro.$(1).build.date.utc=`$(DATE_FROM_FILE) +%s`" >> $(2);\
    echo "ro.$(1).build.fingerprint=$(BUILD_FINGERPRINT_FROM_FILE)" >> $(2);\
    echo "ro.$(1).build.id=$(BUILD_ID)" >> $(2);\
    echo "ro.$(1).build.tags=$(BUILD_VERSION_TAGS)" >> $(2);\
    echo "ro.$(1).build.type=$(TARGET_BUILD_VARIANT)" >> $(2);\
    echo "ro.$(1).build.version.incremental=$(BUILD_NUMBER_FROM_FILE)" >> $(2);\
    echo "ro.$(1).build.version.release=$(PLATFORM_VERSION)" >> $(2);\
    echo "ro.$(1).build.version.sdk=$(PLATFORM_SDK_VERSION)" >> $(2);\

endef

# Rule for generating <partition>/build.prop file
#
# $(1): partition name
# $(2): path to the output
# $(3): path to the input *.prop files. The contents of the files are directly
#       emitted to the output
# $(4): list of variable names each of which contains name=value pairs
# $(5): optional list of prop names to force remove from the output. Properties from both
#       $(3) and (4) are affected.
define build-properties
ALL_DEFAULT_INSTALLED_MODULES += $(2)

$(eval # Properties can be assigned using `prop ?= value` or `prop = value` syntax.)
$(eval # Eliminate spaces around the ?= and = separators.)
$(foreach name,$(strip $(4)),\
    $(eval _temp := $$(call collapse-pairs,$$($(name)),?=))\
    $(eval _resolved_$(name) := $$(call collapse-pairs,$$(_temp),=))\
<<<<<<< HEAD
=======
)

$(eval # Implement the legacy behavior when BUILD_BROKEN_DUP_SYSPROP is on.)
$(eval # Optional assignments are all converted to normal assignments and)
$(eval # when their duplicates the first one wins)
$(if $(filter true,$(BUILD_BROKEN_DUP_SYSPROP)),\
    $(foreach name,$(strip $(4)),\
        $(eval _temp := $$(subst ?=,=,$$(_resolved_$(name))))\
        $(eval _resolved_$(name) := $$(call uniq-pairs-by-first-component,$$(_resolved_$(name)),=))\
    )\
    $(eval _option := --allow-dup)\
>>>>>>> db7b0f4c
)

$(2): $(POST_PROCESS_PROPS) $(INTERNAL_BUILD_ID_MAKEFILE) $(API_FINGERPRINT) $(3)
	$(hide) echo Building $$@
	$(hide) mkdir -p $$(dir $$@)
	$(hide) rm -f $$@ && touch $$@
	$(hide) $$(call generate-common-build-props,$(call to-lower,$(strip $(1))),$$@)
	$(hide) $(foreach file,$(strip $(3)),\
	    if [ -f "$(file)" ]; then\
	        echo "" >> $$@;\
	        echo "####################################" >> $$@;\
	        echo "# from $(file)" >> $$@;\
	        echo "####################################" >> $$@;\
	        cat $(file) >> $$@;\
	    fi;)
	$(hide) $(foreach name,$(strip $(4)),\
	    echo "" >> $$@;\
	    echo "####################################" >> $$@;\
	    echo "# from variable $(name)" >> $$@;\
	    echo "####################################" >> $$@;\
	    $$(foreach line,$$(_resolved_$(name)),\
	        echo "$$(line)" >> $$@;\
	    )\
	)
	$(hide) $(POST_PROCESS_PROPS) $$(_option) $$@ $(5)
	$(hide) echo "# end of file" >> $$@
endef

# -----------------------------------------------------------------
# Define fingerprint, thumbprint, and version tags for the current build
#
# BUILD_VERSION_TAGS is a comma-separated list of tags chosen by the device
# implementer that further distinguishes the build. It's basically defined
# by the device implementer. Here, we are adding a mandatory tag that
# identifies the signing config of the build.
BUILD_VERSION_TAGS := $(BUILD_VERSION_TAGS)
ifeq ($(TARGET_BUILD_TYPE),debug)
  BUILD_VERSION_TAGS += debug
endif
# The "test-keys" tag marks builds signed with the old test keys,
# which are available in the SDK.  "dev-keys" marks builds signed with
# non-default dev keys (usually private keys from a vendor directory).
# Both of these tags will be removed and replaced with "release-keys"
# when the target-files is signed in a post-build step.
ifeq ($(DEFAULT_SYSTEM_DEV_CERTIFICATE),build/make/target/product/security/testkey)
BUILD_KEYS := test-keys
else
BUILD_KEYS := dev-keys
endif
BUILD_VERSION_TAGS += $(BUILD_KEYS)
BUILD_VERSION_TAGS := $(subst $(space),$(comma),$(sort $(BUILD_VERSION_TAGS)))

# BUILD_FINGERPRINT is used used to uniquely identify the combined build and
# product; used by the OTA server.
ifeq (,$(strip $(BUILD_FINGERPRINT)))
  ifeq ($(strip $(HAS_BUILD_NUMBER)),false)
    BF_BUILD_NUMBER := $(BUILD_USERNAME)$$($(DATE_FROM_FILE) +%m%d%H%M)
  else
    BF_BUILD_NUMBER := $(file <$(BUILD_NUMBER_FILE))
  endif
  BUILD_FINGERPRINT := $(PRODUCT_BRAND)/$(TARGET_PRODUCT)/$(TARGET_DEVICE):$(PLATFORM_VERSION)/$(BUILD_ID)/$(BF_BUILD_NUMBER):$(TARGET_BUILD_VARIANT)/$(BUILD_VERSION_TAGS)
endif
# unset it for safety.
BF_BUILD_NUMBER :=

BUILD_FINGERPRINT_FILE := $(PRODUCT_OUT)/build_fingerprint.txt
ifneq (,$(shell mkdir -p $(PRODUCT_OUT) && echo $(BUILD_FINGERPRINT) >$(BUILD_FINGERPRINT_FILE) && grep " " $(BUILD_FINGERPRINT_FILE)))
  $(error BUILD_FINGERPRINT cannot contain spaces: "$(file <$(BUILD_FINGERPRINT_FILE))")
endif
BUILD_FINGERPRINT_FROM_FILE := $$(cat $(BUILD_FINGERPRINT_FILE))
# unset it for safety.
BUILD_FINGERPRINT :=

# BUILD_THUMBPRINT is used to uniquely identify the system build; used by the
# OTA server. This purposefully excludes any product-specific variables.
ifeq (,$(strip $(BUILD_THUMBPRINT)))
  BUILD_THUMBPRINT := $(PLATFORM_VERSION)/$(BUILD_ID)/$(BUILD_NUMBER_FROM_FILE):$(TARGET_BUILD_VARIANT)/$(BUILD_VERSION_TAGS)
endif

BUILD_THUMBPRINT_FILE := $(PRODUCT_OUT)/build_thumbprint.txt
ifneq (,$(shell mkdir -p $(PRODUCT_OUT) && echo $(BUILD_THUMBPRINT) >$(BUILD_THUMBPRINT_FILE) && grep " " $(BUILD_THUMBPRINT_FILE)))
  $(error BUILD_THUMBPRINT cannot contain spaces: "$(file <$(BUILD_THUMBPRINT_FILE))")
endif
BUILD_THUMBPRINT_FROM_FILE := $$(cat $(BUILD_THUMBPRINT_FILE))
# unset it for safety.
BUILD_THUMBPRINT :=

# -----------------------------------------------------------------
# Define human readable strings that describe this build
#

# BUILD_ID: detail info; has the same info as the build fingerprint
BUILD_DESC := $(TARGET_PRODUCT)-$(TARGET_BUILD_VARIANT) $(PLATFORM_VERSION) $(BUILD_ID) $(BUILD_NUMBER_FROM_FILE) $(BUILD_VERSION_TAGS)

# BUILD_DISPLAY_ID is shown under Settings -> About Phone
ifeq ($(TARGET_BUILD_VARIANT),user)
  # User builds should show:
  # release build number or branch.buld_number non-release builds

  # Dev. branches should have DISPLAY_BUILD_NUMBER set
  ifeq (true,$(DISPLAY_BUILD_NUMBER))
    BUILD_DISPLAY_ID := $(BUILD_ID).$(BUILD_NUMBER_FROM_FILE) $(BUILD_KEYS)
  else
    BUILD_DISPLAY_ID := $(BUILD_ID) $(BUILD_KEYS)
  endif
else
  # Non-user builds should show detailed build information
  BUILD_DISPLAY_ID := $(BUILD_DESC)
endif

# TARGET_BUILD_FLAVOR and ro.build.flavor are used only by the test
# harness to distinguish builds. Only add _asan for a sanitized build
# if it isn't already a part of the flavor (via a dedicated lunch
# config for example).
TARGET_BUILD_FLAVOR := $(TARGET_PRODUCT)-$(TARGET_BUILD_VARIANT)
ifneq (, $(filter address, $(SANITIZE_TARGET)))
ifeq (,$(findstring _asan,$(TARGET_BUILD_FLAVOR)))
TARGET_BUILD_FLAVOR := $(TARGET_BUILD_FLAVOR)_asan
endif
endif

KNOWN_OEM_THUMBPRINT_PROPERTIES := \
    ro.product.brand \
    ro.product.name \
    ro.product.device
OEM_THUMBPRINT_PROPERTIES := $(filter $(KNOWN_OEM_THUMBPRINT_PROPERTIES),\
    $(PRODUCT_OEM_PROPERTIES))
KNOWN_OEM_THUMBPRINT_PROPERTIES:=

# -----------------------------------------------------------------
# system/build.prop
#
# Note: parts of this file that can't be generated by the build-properties
# macro are manually created as separate files and then fed into the macro

# Accepts a whitespace separated list of product locales such as
# (en_US en_AU en_GB...) and returns the first locale in the list with
# underscores replaced with hyphens. In the example above, this will
# return "en-US".
define get-default-product-locale
$(strip $(subst _,-, $(firstword $(1))))
endef

gen_from_buildinfo_sh := $(call intermediates-dir-for,ETC,system_build_prop)/buildinfo.prop
$(gen_from_buildinfo_sh): $(INTERNAL_BUILD_ID_MAKEFILE) $(API_FINGERPRINT)
	$(hide) TARGET_BUILD_TYPE="$(TARGET_BUILD_VARIANT)" \
	        TARGET_BUILD_FLAVOR="$(TARGET_BUILD_FLAVOR)" \
	        TARGET_DEVICE="$(TARGET_DEVICE)" \
	        PRODUCT_DEFAULT_LOCALE="$(call get-default-product-locale,$(PRODUCT_LOCALES))" \
	        PRODUCT_DEFAULT_WIFI_CHANNELS="$(PRODUCT_DEFAULT_WIFI_CHANNELS)" \
	        PRIVATE_BUILD_DESC="$(BUILD_DESC)" \
	        BUILD_ID="$(BUILD_ID)" \
	        BUILD_DISPLAY_ID="$(BUILD_DISPLAY_ID)" \
	        DATE="$(DATE_FROM_FILE)" \
	        BUILD_USERNAME="$(BUILD_USERNAME)" \
	        BUILD_HOSTNAME="$(BUILD_HOSTNAME)" \
	        BUILD_NUMBER="$(BUILD_NUMBER_FROM_FILE)" \
	        BOARD_BUILD_SYSTEM_ROOT_IMAGE="$(BOARD_BUILD_SYSTEM_ROOT_IMAGE)" \
	        PLATFORM_VERSION="$(PLATFORM_VERSION)" \
	        PLATFORM_VERSION_LAST_STABLE="$(PLATFORM_VERSION_LAST_STABLE)" \
	        PLATFORM_SECURITY_PATCH="$(PLATFORM_SECURITY_PATCH)" \
	        PLATFORM_BASE_OS="$(PLATFORM_BASE_OS)" \
	        PLATFORM_SDK_VERSION="$(PLATFORM_SDK_VERSION)" \
	        PLATFORM_PREVIEW_SDK_VERSION="$(PLATFORM_PREVIEW_SDK_VERSION)" \
	        PLATFORM_PREVIEW_SDK_FINGERPRINT="$$(cat $(API_FINGERPRINT))" \
	        PLATFORM_VERSION_CODENAME="$(PLATFORM_VERSION_CODENAME)" \
	        PLATFORM_VERSION_ALL_CODENAMES="$(PLATFORM_VERSION_ALL_CODENAMES)" \
	        PLATFORM_MIN_SUPPORTED_TARGET_SDK_VERSION="$(PLATFORM_MIN_SUPPORTED_TARGET_SDK_VERSION)" \
	        BUILD_VERSION_TAGS="$(BUILD_VERSION_TAGS)" \
	        $(if $(OEM_THUMBPRINT_PROPERTIES),BUILD_THUMBPRINT="$(BUILD_THUMBPRINT_FROM_FILE)") \
	        TARGET_CPU_ABI_LIST="$(TARGET_CPU_ABI_LIST)" \
	        TARGET_CPU_ABI_LIST_32_BIT="$(TARGET_CPU_ABI_LIST_32_BIT)" \
	        TARGET_CPU_ABI_LIST_64_BIT="$(TARGET_CPU_ABI_LIST_64_BIT)" \
	        TARGET_CPU_ABI="$(TARGET_CPU_ABI)" \
	        TARGET_CPU_ABI2="$(TARGET_CPU_ABI2)" \
	        bash $(BUILDINFO_SH) > $@

ifneq ($(PRODUCT_OEM_PROPERTIES),)
import_oem_prop := $(call intermediates-dir-for,ETC,system_build_prop)/oem.prop

$(import_oem_prop):
	$(hide) echo "#" >> $@; \
	        echo "# PRODUCT_OEM_PROPERTIES" >> $@; \
	        echo "#" >> $@;
	$(hide) $(foreach prop,$(PRODUCT_OEM_PROPERTIES), \
	    echo "import /oem/oem.prop $(prop)" >> $@;)
else
import_oem_prop :=
endif

ifdef TARGET_SYSTEM_PROP
system_prop_file := $(TARGET_SYSTEM_PROP)
else
system_prop_file := $(wildcard $(TARGET_DEVICE_DIR)/system.prop)
endif

_prop_files_ := \
  $(import_oem_prop) \
  $(gen_from_buildinfo_sh) \
  $(system_prop_file)

# Order matters here. When there are duplicates, the last one wins.
# TODO(b/117892318): don't allow duplicates so that the ordering doesn't matter
_prop_vars_ := \
    ADDITIONAL_SYSTEM_PROPERTIES \
    PRODUCT_SYSTEM_PROPERTIES

# TODO(b/117892318): deprecate this
_prop_vars_ += \
    PRODUCT_SYSTEM_DEFAULT_PROPERTIES

ifndef property_overrides_split_enabled
_prop_vars_ += \
    ADDITIONAL_VENDOR_PROPERTIES
endif

_blacklist_names_ := \
    $(PRODUCT_SYSTEM_PROPERTY_BLACKLIST) \
    ro.product.first_api_level

INSTALLED_BUILD_PROP_TARGET := $(TARGET_OUT)/build.prop

$(eval $(call build-properties,system,$(INSTALLED_BUILD_PROP_TARGET),\
$(_prop_files_),$(_prop_vars_),\
$(_blacklist_names_)))


# -----------------------------------------------------------------
# vendor/build.prop
#
_prop_files_ := $(if $(TARGET_VENDOR_PROP),\
    $(TARGET_VENDOR_PROP),\
    $(wildcard $(TARGET_DEVICE_DIR)/vendor.prop))

android_info_prop := $(call intermediates-dir-for,ETC,android_info_prop)/android_info.prop
$(android_info_prop): $(INSTALLED_ANDROID_INFO_TXT_TARGET)
	cat $< | grep 'require version-' | sed -e 's/require version-/ro.build.expect./g' > $@

_prop_files_ += $(android_info_pro)

ifdef property_overrides_split_enabled
# Order matters here. When there are duplicates, the last one wins.
# TODO(b/117892318): don't allow duplicates so that the ordering doesn't matter
_prop_vars_ := \
    ADDITIONAL_VENDOR_PROPERTIES \
    PRODUCT_VENDOR_PROPERTIES

# TODO(b/117892318): deprecate this
_prop_vars_ += \
    PRODUCT_DEFAULT_PROPERTY_OVERRIDES \
    PRODUCT_PROPERTY_OVERRIDES
else
_prop_vars_ :=
endif

INSTALLED_VENDOR_BUILD_PROP_TARGET := $(TARGET_OUT_VENDOR)/build.prop
$(eval $(call build-properties,\
    vendor,\
    $(INSTALLED_VENDOR_BUILD_PROP_TARGET),\
    $(_prop_files_),\
    $(_prop_vars_),\
    $(PRODUCT_VENDOR_PROPERTY_BLACKLIST)))

# -----------------------------------------------------------------
# product/build.prop
#

_prop_files_ := $(if $(TARGET_PRODUCT_PROP),\
    $(TARGET_PRODUCT_PROP),\
    $(wildcard $(TARGET_DEVICE_DIR)/product.prop))

# Order matters here. When there are duplicates, the last one wins.
# TODO(b/117892318): don't allow duplicates so that the ordering doesn't matter
_prop_vars_ := \
    ADDITIONAL_PRODUCT_PROPERTIES \
    PRODUCT_PRODUCT_PROPERTIES

INSTALLED_PRODUCT_BUILD_PROP_TARGET := $(TARGET_OUT_PRODUCT)/build.prop
$(eval $(call build-properties,\
    product,\
    $(INSTALLED_PRODUCT_BUILD_PROP_TARGET),\
    $(_prop_files_),\
    $(_prop_vars_),\
    $(empty)))

# ----------------------------------------------------------------
# odm/build.prop
#
_prop_files_ := $(if $(TARGET_ODM_PROP),\
    $(TARGET_ODM_PROP),\
    $(wildcard $(TARGET_DEVICE_DIR)/odm.prop))

# Order matters here. When there are duplicates, the last one wins.
# TODO(b/117892318): don't allow duplicates so that the ordering doesn't matter
_prop_vars_ := \
    ADDITIONAL_ODM_PROPERTIES \
    PRODUCT_ODM_PROPERTIES

INSTALLED_ODM_BUILD_PROP_TARGET := $(TARGET_OUT_ODM)/build.prop
$(eval $(call build-properties,\
    odm,\
    $(INSTALLED_ODM_BUILD_PROP_TARGET),\
    $(_prop_files),\
    $(_prop_vars_),\
    $(empty)))

# -----------------------------------------------------------------
# system_ext/build.prop
#
_prop_files_ := $(if $(TARGET_SYSTEM_EXT_PROP),\
    $(TARGET_SYSTEM_EXT_PROP),\
    $(wildcard $(TARGET_DEVICE_DIR)/system_ext.prop))

# Order matters here. When there are duplicates, the last one wins.
# TODO(b/117892318): don't allow duplicates so that the ordering doesn't matter
_prop_vars_ := PRODUCT_SYSTEM_EXT_PROPERTIES

INSTALLED_SYSTEM_EXT_BUILD_PROP_TARGET := $(TARGET_OUT_SYSTEM_EXT)/build.prop
$(eval $(call build-properties,\
    system_ext,\
    $(INSTALLED_SYSTEM_EXT_BUILD_PROP_TARGET),\
    $(_prop_files_),\
    $(_prop_vars_),\
    $(empty)))<|MERGE_RESOLUTION|>--- conflicted
+++ resolved
@@ -76,8 +76,6 @@
 $(foreach name,$(strip $(4)),\
     $(eval _temp := $$(call collapse-pairs,$$($(name)),?=))\
     $(eval _resolved_$(name) := $$(call collapse-pairs,$$(_temp),=))\
-<<<<<<< HEAD
-=======
 )
 
 $(eval # Implement the legacy behavior when BUILD_BROKEN_DUP_SYSPROP is on.)
@@ -89,7 +87,6 @@
         $(eval _resolved_$(name) := $$(call uniq-pairs-by-first-component,$$(_resolved_$(name)),=))\
     )\
     $(eval _option := --allow-dup)\
->>>>>>> db7b0f4c
 )
 
 $(2): $(POST_PROCESS_PROPS) $(INTERNAL_BUILD_ID_MAKEFILE) $(API_FINGERPRINT) $(3)
