--- conflicted
+++ resolved
@@ -5,406 +5,6 @@
 
 LOCAL_NO_2ND_ARCH_MODULE_SUFFIX := true
 
-<<<<<<< HEAD
-# If this makefile is being read from within an inheritance,
-# use the new values.
-skip_definition:=
-ifdef LOCAL_PACKAGE_OVERRIDES
-  package_overridden := $(call set-inherited-package-variables)
-  ifeq ($(strip $(package_overridden)),)
-    skip_definition := true
-  endif
-endif
-
-ifndef skip_definition
-
-LOCAL_PACKAGE_NAME := $(strip $(LOCAL_PACKAGE_NAME))
-ifeq ($(LOCAL_PACKAGE_NAME),)
-$(error $(LOCAL_PATH): Package modules must define LOCAL_PACKAGE_NAME)
-endif
-
-ifneq ($(strip $(LOCAL_MODULE_SUFFIX)),)
-$(error $(LOCAL_PATH): Package modules may not define LOCAL_MODULE_SUFFIX)
-endif
-LOCAL_MODULE_SUFFIX := $(COMMON_ANDROID_PACKAGE_SUFFIX)
-
-ifneq ($(strip $(LOCAL_MODULE)),)
-$(error $(LOCAL_PATH): Package modules may not define LOCAL_MODULE)
-endif
-LOCAL_MODULE := $(LOCAL_PACKAGE_NAME)
-
-ifneq ($(strip $(LOCAL_MODULE_CLASS)),)
-$(error $(LOCAL_PATH): Package modules may not set LOCAL_MODULE_CLASS)
-endif
-LOCAL_MODULE_CLASS := APPS
-
-# Package LOCAL_MODULE_TAGS default to optional
-LOCAL_MODULE_TAGS := $(strip $(LOCAL_MODULE_TAGS))
-ifeq ($(LOCAL_MODULE_TAGS),)
-LOCAL_MODULE_TAGS := optional
-endif
-
-ifeq ($(filter tests, $(LOCAL_MODULE_TAGS)),)
-# Force localization check if it's not tagged as tests.
-LOCAL_AAPT_FLAGS := $(LOCAL_AAPT_FLAGS) -z
-endif
-
-ifeq (,$(LOCAL_ASSET_DIR))
-LOCAL_ASSET_DIR := $(LOCAL_PATH)/assets
-endif
-
-ifeq (,$(LOCAL_RESOURCE_DIR))
-  LOCAL_RESOURCE_DIR := $(LOCAL_PATH)/res
-endif
-
-package_resource_overlays := $(strip \
-    $(wildcard $(foreach dir, $(PRODUCT_PACKAGE_OVERLAYS), \
-      $(addprefix $(dir)/, $(LOCAL_RESOURCE_DIR)))) \
-    $(wildcard $(foreach dir, $(DEVICE_PACKAGE_OVERLAYS), \
-      $(addprefix $(dir)/, $(LOCAL_RESOURCE_DIR)))))
-
-LOCAL_RESOURCE_DIR := $(package_resource_overlays) $(LOCAL_RESOURCE_DIR)
-
-all_assets := $(strip \
-    $(foreach dir, $(LOCAL_ASSET_DIR), \
-      $(addprefix $(dir)/, \
-        $(patsubst assets/%,%, \
-          $(call find-subdir-assets, $(dir)) \
-         ) \
-       ) \
-     ))
-
-all_resources := $(strip \
-    $(foreach dir, $(LOCAL_RESOURCE_DIR), \
-      $(addprefix $(dir)/, \
-        $(patsubst res/%,%, \
-          $(call find-subdir-assets,$(dir)) \
-         ) \
-       ) \
-     ))
-
-all_res_assets := $(strip $(all_assets) $(all_resources))
-
-package_expected_intermediates_COMMON := $(call local-intermediates-dir,COMMON)
-# If no assets or resources were found, clear the directory variables so
-# we don't try to build them.
-ifeq (,$(all_assets))
-LOCAL_ASSET_DIR:=
-endif
-ifeq (,$(all_resources))
-LOCAL_RESOURCE_DIR:=
-R_file_stamp :=
-else
-# Make sure that R_file_stamp inherits the proper PRIVATE vars.
-# If R.stamp moves, be sure to update the framework makefile,
-# which has intimate knowledge of its location.
-R_file_stamp := $(package_expected_intermediates_COMMON)/src/R.stamp
-LOCAL_INTERMEDIATE_TARGETS += $(R_file_stamp)
-endif
-
-LOCAL_BUILT_MODULE_STEM := package.apk
-
-LOCAL_PROGUARD_ENABLED:=$(strip $(LOCAL_PROGUARD_ENABLED))
-ifndef LOCAL_PROGUARD_ENABLED
-ifneq ($(DISABLE_PROGUARD),true)
-    LOCAL_PROGUARD_ENABLED :=full
-endif
-endif
-ifeq ($(LOCAL_PROGUARD_ENABLED),disabled)
-    # the package explicitly request to disable proguard.
-    LOCAL_PROGUARD_ENABLED :=
-endif
-proguard_options_file :=
-ifneq ($(LOCAL_PROGUARD_ENABLED),custom)
-ifneq ($(all_resources),)
-    proguard_options_file := $(package_expected_intermediates_COMMON)/proguard_options
-endif # all_resources
-endif # !custom
-LOCAL_PROGUARD_FLAGS := $(addprefix -include ,$(proguard_options_file)) $(LOCAL_PROGUARD_FLAGS)
-
-ifeq (true,$(EMMA_INSTRUMENT))
-ifndef LOCAL_EMMA_INSTRUMENT
-# No emma for test apks.
-ifeq (,$(filer tests,$(LOCAL_MODULE_TAGS))$(LOCAL_INSTRUMENTATION_FOR))
-LOCAL_EMMA_INSTRUMENT := true
-endif # No test apk
-endif # LOCAL_EMMA_INSTRUMENT is not set
-else
-LOCAL_EMMA_INSTRUMENT := false
-endif # EMMA_INSTRUMENT is true
-
-ifeq (true,$(LOCAL_EMMA_INSTRUMENT))
-ifeq (true,$(EMMA_INSTRUMENT_STATIC))
-LOCAL_STATIC_JAVA_LIBRARIES += emma
-else
-ifdef LOCAL_SDK_VERSION
-ifdef TARGET_BUILD_APPS
-# In unbundled build merge the emma library into the apk.
-LOCAL_STATIC_JAVA_LIBRARIES += emma
-else
-# If build against the SDK in full build, core.jar is not used,
-# we have to use prebiult emma.jar to make Proguard happy;
-# Otherwise emma classes are included in core.jar.
-LOCAL_PROGUARD_FLAGS += -libraryjars $(EMMA_JAR)
-endif # full build
-endif # LOCAL_SDK_VERSION
-endif # EMMA_INSTRUMENT_STATIC
-endif # LOCAL_EMMA_INSTRUMENT
-
-rs_compatibility_jni_libs :=
-
-#################################
-include $(BUILD_SYSTEM)/java.mk
-#################################
-
-LOCAL_SDK_RES_VERSION:=$(strip $(LOCAL_SDK_RES_VERSION))
-ifeq ($(LOCAL_SDK_RES_VERSION),)
-  LOCAL_SDK_RES_VERSION:=$(LOCAL_SDK_VERSION)
-endif
-
-include $(BUILD_SYSTEM)/android_manifest.mk
-
-$(LOCAL_INTERMEDIATE_TARGETS): \
-    PRIVATE_ANDROID_MANIFEST := $(full_android_manifest)
-ifneq (,$(filter-out current, $(LOCAL_SDK_VERSION)))
-$(LOCAL_INTERMEDIATE_TARGETS): \
-    PRIVATE_DEFAULT_APP_TARGET_SDK := $(LOCAL_SDK_VERSION)
-else
-$(LOCAL_INTERMEDIATE_TARGETS): \
-    PRIVATE_DEFAULT_APP_TARGET_SDK := $(DEFAULT_APP_TARGET_SDK)
-endif
-
-ifneq ($(all_resources),)
-
-# Since we don't know where the real R.java file is going to end up,
-# we need to use another file to stand in its place.  We'll just
-# copy the generated file to src/R.stamp, which means it will
-# have the same contents and timestamp as the actual file.
-#
-# At the same time, this will copy the R.java file to a central
-# 'R' directory to make it easier to add the files to an IDE.
-#
-#TODO: use PRIVATE_SOURCE_INTERMEDIATES_DIR instead of
-#      $(intermediates.COMMON)/src
-ifneq ($(package_expected_intermediates_COMMON),$(intermediates.COMMON))
-  $(error $(LOCAL_MODULE): internal error: expected intermediates.COMMON "$(package_expected_intermediates_COMMON)" != intermediates.COMMON "$(intermediates.COMMON)")
-endif
-
-$(R_file_stamp): PRIVATE_RESOURCE_PUBLICS_OUTPUT := \
-			$(intermediates.COMMON)/public_resources.xml
-$(R_file_stamp): PRIVATE_PROGUARD_OPTIONS_FILE := $(proguard_options_file)
-$(R_file_stamp): $(all_res_assets) $(full_android_manifest) $(RenderScript_file_stamp) $(AAPT) | $(ACP)
-	@echo "target R.java/Manifest.java: $(PRIVATE_MODULE) ($@)"
-	@rm -f $@
-	$(create-resource-java-files)
-	$(hide) for GENERATED_MANIFEST_FILE in `find $(PRIVATE_SOURCE_INTERMEDIATES_DIR) \
-					-name Manifest.java 2> /dev/null`; do \
-		dir=`awk '/package/{gsub(/\./,"/",$$2);gsub(/;/,"",$$2);print $$2;exit}' $$GENERATED_MANIFEST_FILE`; \
-		mkdir -p $(TARGET_COMMON_OUT_ROOT)/R/$$dir; \
-		$(ACP) -fp $$GENERATED_MANIFEST_FILE $(TARGET_COMMON_OUT_ROOT)/R/$$dir; \
-	done;
-	$(hide) for GENERATED_R_FILE in `find $(PRIVATE_SOURCE_INTERMEDIATES_DIR) \
-					-name R.java 2> /dev/null`; do \
-		dir=`awk '/package/{gsub(/\./,"/",$$2);gsub(/;/,"",$$2);print $$2;exit}' $$GENERATED_R_FILE`; \
-		mkdir -p $(TARGET_COMMON_OUT_ROOT)/R/$$dir; \
-		$(ACP) -fp $$GENERATED_R_FILE $(TARGET_COMMON_OUT_ROOT)/R/$$dir \
-			|| exit 31; \
-		$(ACP) -fp $$GENERATED_R_FILE $@ || exit 32; \
-	done; \
-
-$(proguard_options_file): $(R_file_stamp)
-
-ifdef LOCAL_EXPORT_PACKAGE_RESOURCES
-# Put this module's resources into a PRODUCT-agnositc package that
-# other packages can use to build their own PRODUCT-agnostic R.java (etc.)
-# files.
-resource_export_package := $(intermediates.COMMON)/package-export.apk
-$(R_file_stamp): $(resource_export_package)
-
-# add-assets-to-package looks at PRODUCT_AAPT_CONFIG, but this target
-# can't know anything about PRODUCT.  Clear it out just for this target.
-$(resource_export_package): PRIVATE_PRODUCT_AAPT_CONFIG :=
-$(resource_export_package): PRIVATE_PRODUCT_AAPT_PREF_CONFIG :=
-$(resource_export_package): $(all_res_assets) $(full_android_manifest) $(RenderScript_file_stamp) $(AAPT)
-	@echo "target Export Resources: $(PRIVATE_MODULE) ($@)"
-	$(create-empty-package)
-	$(add-assets-to-package)
-endif
-
-# Other modules should depend on the BUILT module if
-# they want to use this module's R.java file.
-$(LOCAL_BUILT_MODULE): $(R_file_stamp)
-
-ifneq ($(full_classes_jar),)
-# If full_classes_jar is non-empty, we're building sources.
-# If we're building sources, the initial javac step (which
-# produces full_classes_compiled_jar) needs to ensure the
-# R.java and Manifest.java files have been generated first.
-$(full_classes_compiled_jar): $(R_file_stamp)
-endif
-
-endif  # all_resources
-
-ifeq ($(LOCAL_NO_STANDARD_LIBRARIES),true)
-# We need to explicitly clear this var so that we don't
-# inherit the value from whomever caused us to be built.
-$(LOCAL_INTERMEDIATE_TARGETS): PRIVATE_AAPT_INCLUDES :=
-else
-# Most packages should link against the resources defined by framework-res.
-# Even if they don't have their own resources, they may use framework
-# resources.
-ifneq ($(filter-out current,$(LOCAL_SDK_RES_VERSION))$(if $(TARGET_BUILD_APPS),$(filter current,$(LOCAL_SDK_RES_VERSION))),)
-# for released sdk versions, the platform resources were built into android.jar.
-framework_res_package_export := \
-    $(HISTORICAL_SDK_VERSIONS_ROOT)/$(LOCAL_SDK_RES_VERSION)/android.jar
-framework_res_package_export_deps := $(framework_res_package_export)
-else # LOCAL_SDK_RES_VERSION
-framework_res_package_export := \
-    $(call intermediates-dir-for,APPS,framework-res,,COMMON)/package-export.apk
-# We can't depend directly on the export.apk file; it won't get its
-# PRIVATE_ vars set up correctly if we do.  Instead, depend on the
-# corresponding R.stamp file, which lists the export.apk as a dependency.
-framework_res_package_export_deps := \
-    $(dir $(framework_res_package_export))src/R.stamp
-endif # LOCAL_SDK_RES_VERSION
-$(R_file_stamp): $(framework_res_package_export_deps)
-$(LOCAL_INTERMEDIATE_TARGETS): \
-    PRIVATE_AAPT_INCLUDES := $(framework_res_package_export)
-endif # LOCAL_NO_STANDARD_LIBRARIES
-
-ifneq ($(full_classes_jar),)
-$(LOCAL_BUILT_MODULE): PRIVATE_DEX_FILE := $(built_dex)
-$(LOCAL_BUILT_MODULE): $(built_dex)
-endif # full_classes_jar
-
-
-# Get the list of jni libraries to be included in the apk file.
-
-so_suffix := $($(my_prefix)SHLIB_SUFFIX)
-
-jni_shared_libraries := \
-    $(addprefix $($(LOCAL_2ND_ARCH_VAR_PREFIX)$(my_prefix)OUT_INTERMEDIATE_LIBRARIES)/, \
-      $(addsuffix $(so_suffix), \
-        $(LOCAL_JNI_SHARED_LIBRARIES)))
-
-# Include RS dynamically-generated libraries as well
-# Keep this ifneq, as the += otherwise adds spaces that need to be stripped.
-ifneq ($(rs_compatibility_jni_libs),)
-jni_shared_libraries += $(rs_compatibility_jni_libs)
-endif
-
-# App explicitly requires the prebuilt NDK libstlport_shared.so.
-# libstlport_shared.so should never go to the system image.
-# Instead it should be packaged into the apk.
-ifeq (stlport_shared,$(LOCAL_NDK_STL_VARIANT))
-ifndef LOCAL_SDK_VERSION
-$(error LOCAL_SDK_VERSION has to be defined together with LOCAL_NDK_STL_VARIANT, \
-    LOCAL_PACKAGE_NAME=$(LOCAL_PACKAGE_NAME))
-endif
-jni_shared_libraries += \
-    $(HISTORICAL_NDK_VERSIONS_ROOT)/current/sources/cxx-stl/stlport/libs/$(TARGET_$(LOCAL_2ND_ARCH_VAR_PREFIX)CPU_ABI)/libstlport_shared.so
-endif
-
-# Set the abi directory used by the local JNI shared libraries.
-# (Doesn't change how the local shared libraries are compiled, just
-# sets where they are stored in the apk.)
-
-ifeq ($(LOCAL_JNI_SHARED_LIBRARIES_ABI),)
-    jni_shared_libraries_abi := $(TARGET_$(LOCAL_2ND_ARCH_VAR_PREFIX)CPU_ABI)
-else
-    jni_shared_libraries_abi := $(LOCAL_JNI_SHARED_LIBRARIES_ABI)
-endif
-
-# Pick a key to sign the package with.  If this package hasn't specified
-# an explicit certificate, use the default.
-# Secure release builds will have their packages signed after the fact,
-# so it's ok for these private keys to be in the clear.
-ifeq ($(LOCAL_CERTIFICATE),)
-    LOCAL_CERTIFICATE := $(DEFAULT_SYSTEM_DEV_CERTIFICATE)
-endif
-
-ifeq ($(LOCAL_CERTIFICATE),EXTERNAL)
-  # The special value "EXTERNAL" means that we will sign it with the
-  # default devkey, apply predexopt, but then expect the final .apk
-  # (after dexopting) to be signed by an outside tool.
-  LOCAL_CERTIFICATE := $(DEFAULT_SYSTEM_DEV_CERTIFICATE)
-  PACKAGES.$(LOCAL_PACKAGE_NAME).EXTERNAL_KEY := 1
-endif
-
-# If this is not an absolute certificate, assign it to a generic one.
-ifeq ($(dir $(strip $(LOCAL_CERTIFICATE))),./)
-    LOCAL_CERTIFICATE := $(dir $(DEFAULT_SYSTEM_DEV_CERTIFICATE))$(LOCAL_CERTIFICATE)
-endif
-private_key := $(LOCAL_CERTIFICATE).pk8
-certificate := $(LOCAL_CERTIFICATE).x509.pem
-
-$(LOCAL_BUILT_MODULE): $(private_key) $(certificate) $(SIGNAPK_JAR)
-$(LOCAL_BUILT_MODULE): PRIVATE_PRIVATE_KEY := $(private_key)
-$(LOCAL_BUILT_MODULE): PRIVATE_CERTIFICATE := $(certificate)
-
-PACKAGES.$(LOCAL_PACKAGE_NAME).PRIVATE_KEY := $(private_key)
-PACKAGES.$(LOCAL_PACKAGE_NAME).CERTIFICATE := $(certificate)
-
-$(LOCAL_BUILT_MODULE): PRIVATE_ADDITIONAL_CERTIFICATES := $(foreach c,\
-    $(LOCAL_ADDITIONAL_CERTIFICATES), $(c).x509.pem $(c).pk8)
-
-# Define the rule to build the actual package.
-$(LOCAL_BUILT_MODULE): $(AAPT) | $(ZIPALIGN)
-ifdef LOCAL_DEX_PREOPT
-$(LOCAL_BUILT_MODULE): PRIVATE_DEX_LOCATION := $(patsubst $(PRODUCT_OUT)%,%,$(LOCAL_INSTALLED_MODULE))
-$(LOCAL_BUILT_MODULE): PRIVATE_BUILT_ODEX := $(built_odex)
-$(LOCAL_BUILT_MODULE): PRIVATE_DEX_PREOPT_IMAGE := $(LOCAL_DEX_PREOPT_IMAGE)
-# Make sure the boot jars get dexpreopt-ed first
-$(LOCAL_BUILT_MODULE) : $(DEXPREOPT_ONE_FILE_DEPENDENCY_BUILT_BOOT_PREOPT)
-$(LOCAL_BUILT_MODULE) : $(DEXPREOPT_ONE_FILE_DEPENDENCY_TOOLS)
-$(LOCAL_BUILT_MODULE) : $(LOCAL_DEX_PREOPT_IMAGE)
-
-# built_odex is byproduct of LOCAL_BUILT_MODULE without its own build recipe.
-$(built_odex) : $(LOCAL_BUILT_MODULE)
-endif
-$(LOCAL_BUILT_MODULE): PRIVATE_JNI_SHARED_LIBRARIES := $(jni_shared_libraries)
-$(LOCAL_BUILT_MODULE): PRIVATE_JNI_SHARED_LIBRARIES_ABI := $(jni_shared_libraries_abi)
-ifneq ($(TARGET_BUILD_APPS),)
-    # Include all resources for unbundled apps.
-    LOCAL_AAPT_INCLUDE_ALL_RESOURCES := true
-endif
-ifeq ($(LOCAL_AAPT_INCLUDE_ALL_RESOURCES),true)
-    $(LOCAL_BUILT_MODULE): PRIVATE_PRODUCT_AAPT_CONFIG :=
-    $(LOCAL_BUILT_MODULE): PRIVATE_PRODUCT_AAPT_PREF_CONFIG :=
-else
-    $(LOCAL_BUILT_MODULE): PRIVATE_PRODUCT_AAPT_CONFIG := $(PRODUCT_AAPT_CONFIG)
-    $(LOCAL_BUILT_MODULE): PRIVATE_PRODUCT_AAPT_PREF_CONFIG := $(PRODUCT_AAPT_PREF_CONFIG)
-endif
-$(LOCAL_BUILT_MODULE): $(all_res_assets) $(jni_shared_libraries) $(full_android_manifest)
-	@echo "target Package: $(PRIVATE_MODULE) ($@)"
-	$(create-empty-package)
-	$(add-assets-to-package)
-ifneq ($(jni_shared_libraries),)
-	$(add-jni-shared-libs-to-package)
-endif
-ifneq ($(full_classes_jar),)
-	$(add-dex-to-package)
-endif
-	$(add-carried-java-resources)
-ifneq ($(extra_jar_args),)
-	$(add-java-resources-to-package)
-endif
-	$(sign-package)
-ifdef LOCAL_DEX_PREOPT
-	$(call dexpreopt-one-file,$(PRIVATE_DEX_PREOPT_IMAGE),$@,$(PRIVATE_DEX_LOCATION),$(PRIVATE_BUILT_ODEX))
-ifneq (nostripping,$(LOCAL_DEX_PREOPT))
-	$(call dexpreopt-remove-classes.dex,$@)
-endif
-endif
-	@# Alignment must happen after all other zip operations.
-	$(align-package)
-
-# Save information about this package
-PACKAGES.$(LOCAL_PACKAGE_NAME).OVERRIDES := $(strip $(LOCAL_OVERRIDES_PACKAGES))
-PACKAGES.$(LOCAL_PACKAGE_NAME).RESOURCE_FILES := $(all_resources)
-ifdef package_resource_overlays
-PACKAGES.$(LOCAL_PACKAGE_NAME).RESOURCE_OVERLAYS := $(package_resource_overlays)
-=======
 # check if primary arch is supported
 LOCAL_2ND_ARCH_VAR_PREFIX :=
 include $(BUILD_SYSTEM)/module_arch_supported.mk
@@ -418,7 +18,6 @@
 ifeq ($(my_module_arch_supported),true)
 # secondary arch is supported
 include $(BUILD_SYSTEM)/package_internal.mk
->>>>>>> 7cd7bd65
 endif
 endif # TARGET_2ND_ARCH
 
