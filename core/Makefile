--- conflicted
+++ resolved
@@ -2833,10 +2833,7 @@
 # are not guaranteed to exist on all devices.
 ifdef BOARD_USES_ODM_DLKMIMAGE
 define create-odm-odm_dlkm-symlink
-<<<<<<< HEAD
-=======
 $(hide) mkdir -p $(TARGET_OUT_ODM)/lib
->>>>>>> 997d2276
 $(hide) if [ -d $(TARGET_OUT_ODM)/lib/modules ] && [ ! -h $(TARGET_OUT_ODM)/lib/modules ]; then \
   echo 'Non-symlink $(TARGET_OUT_ODM)/lib/modules detected!' 1>&2; \
   echo 'You cannot install files to $(TARGET_OUT_ODM)/lib/modules while building a separate odm_dlkm.img!' 1>&2; \
