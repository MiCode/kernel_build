# Only use ANDROID_BUILD_SHELL to wrap around bash.
# DO NOT use other shells such as zsh.
ifdef ANDROID_BUILD_SHELL
SHELL := $(ANDROID_BUILD_SHELL)
else
# Use bash, not whatever shell somebody has installed as /bin/sh
# This is repeated in config.mk, since envsetup.sh runs that file
# directly.
SHELL := /bin/bash
endif

# this turns off the suffix rules built into make
.SUFFIXES:

# this turns off the RCS / SCCS implicit rules of GNU Make
% : RCS/%,v
% : RCS/%
% : %,v
% : s.%
% : SCCS/s.%

# If a rule fails, delete $@.
.DELETE_ON_ERROR:

# Figure out where we are.
#TOP := $(dir $(word $(words $(MAKEFILE_LIST)),$(MAKEFILE_LIST)))
#TOP := $(patsubst %/,%,$(TOP))

# TOPDIR is the normal variable you should use, because
# if we are executing relative to the current directory
# it can be "", whereas TOP must be "." which causes
# pattern matching probles when make strips off the
# trailing "./" from paths in various places.
#ifeq ($(TOP),.)
#TOPDIR :=
#else
#TOPDIR := $(TOP)/
#endif

# Check for broken versions of make.
# (Allow any version under Cygwin since we don't actually build the platform there.)
ifeq (,$(findstring CYGWIN,$(shell uname -sm)))
ifneq (1,$(strip $(shell expr $(MAKE_VERSION) \>= 3.81)))
$(warning ********************************************************************************)
$(warning *  You are using version $(MAKE_VERSION) of make.)
$(warning *  Android can only be built by versions 3.81 and higher.)
$(warning *  see https://source.android.com/source/download.html)
$(warning ********************************************************************************)
$(error stopping)
endif
endif

# Absolute path of the present working direcotry.
# This overrides the shell variable $PWD, which does not necessarily points to
# the top of the source tree, for example when "make -C" is used in m/mm/mmm.
PWD := $(shell pwd)

TOP := .
TOPDIR :=

BUILD_SYSTEM := $(TOPDIR)build/core

# This is the default target.  It must be the first declared target.
.PHONY: droid
DEFAULT_GOAL := droid
$(DEFAULT_GOAL):

# Used to force goals to build.  Only use for conditionally defined goals.
.PHONY: FORCE
FORCE:

# These goals don't need to collect and include Android.mks/CleanSpec.mks
# in the source tree.
dont_bother_goals := clean clobber dataclean installclean \
    help out \
    snod systemimage-nodeps \
    stnod systemtarball-nodeps \
    userdataimage-nodeps userdatatarball-nodeps \
    cacheimage-nodeps \
    vendorimage-nodeps \
    ramdisk-nodeps \
    bootimage-nodeps

ifneq ($(filter $(dont_bother_goals), $(MAKECMDGOALS)),)
dont_bother := true
endif

# Targets that provide quick help on the build system.
include $(BUILD_SYSTEM)/help.mk

# Set up various standard variables based on configuration
# and host information.
include $(BUILD_SYSTEM)/config.mk

# This allows us to force a clean build - included after the config.mk
# environment setup is done, but before we generate any dependencies.  This
# file does the rm -rf inline so the deps which are all done below will
# be generated correctly
include $(BUILD_SYSTEM)/cleanbuild.mk

# Include the google-specific config
-include vendor/google/build/config.mk

VERSION_CHECK_SEQUENCE_NUMBER := 3
-include $(OUT_DIR)/versions_checked.mk
ifneq ($(VERSION_CHECK_SEQUENCE_NUMBER),$(VERSIONS_CHECKED))

$(info Checking build tools versions...)

ifneq ($(HOST_OS),windows)
ifneq ($(HOST_OS)-$(HOST_ARCH),darwin-ppc)
# check for a case sensitive file system
ifneq (a,$(shell mkdir -p $(OUT_DIR) ; \
                echo a > $(OUT_DIR)/casecheck.txt; \
                    echo B > $(OUT_DIR)/CaseCheck.txt; \
                cat $(OUT_DIR)/casecheck.txt))
$(warning ************************************************************)
$(warning You are building on a case-insensitive filesystem.)
$(warning Please move your source tree to a case-sensitive filesystem.)
$(warning ************************************************************)
$(error Case-insensitive filesystems not supported)
endif
endif
endif

# Make sure that there are no spaces in the absolute path; the
# build system can't deal with them.
ifneq ($(words $(shell pwd)),1)
$(warning ************************************************************)
$(warning You are building in a directory whose absolute path contains)
$(warning a space character:)
$(warning $(space))
$(warning "$(shell pwd)")
$(warning $(space))
$(warning Please move your source tree to a path that does not contain)
$(warning any spaces.)
$(warning ************************************************************)
$(error Directory names containing spaces not supported)
endif

<<<<<<< HEAD
java_version_str := $(shell java -version 2>&1)
javac_version_str := $(shell javac -version 2>&1)

# Check for the current jdk
ifneq ($(EXPERIMENTAL_USE_JAVA7_OPENJDK),)
# The user asked for java7 openjdk, so check that the host
# java version is really openjdk
ifeq ($(shell echo '$(java_version_str)' | grep -i openjdk),)
$(info ************************************************************)
$(info You asked for an OpenJDK 7 build but your version is)
$(info $(java_version_str).)
$(info ************************************************************)
$(error stop)
endif # java version is not OpenJdk
else # if EXPERIMENTAL_USE_JAVA7_OPENJDK
ifneq ($(shell echo '$(java_version_str)' | grep -i openjdk),)
=======
# Check for the current JDK.
#
# For Java 1.7, we require OpenJDK on linux and Oracle JDK on Mac OS.
# For Java 1.6, we require Oracle for all host OSes.
requires_openjdk := false
ifneq ($(EXPERIMENTAL_USE_JAVA7),)
ifeq ($(HOST_OS), linux)
requires_openjdk := true
endif
endif

ifeq ($(requires_openjdk), true)
ifeq ($(shell java -version 2>&1 | grep -i openjdk),)
$(info ************************************************************)
$(info You are attempting to build with an unsupported JDK.)
$(info $(space))
$(info This build requires OpenJDK, but you are using:
$(info $(shell java -version 2>&1 | head -n 2).)
$(info Please follow the machine setup instructions at)
$(info $(space)$(space)$(space)$(space)https://source.android.com/source/download.html)
$(info ************************************************************)
$(error stop)
endif # java version is not OpenJdk
else # if requires_openjdk
ifneq ($(shell java -version 2>&1 | grep -i openjdk),)
>>>>>>> 6835cbf9
$(info ************************************************************)
$(info You are attempting to build with an unsupported JDK.)
$(info $(space))
$(info You use OpenJDK but only Sun/Oracle JDK is supported.)
$(info Please follow the machine setup instructions at)
$(info $(space)$(space)$(space)$(space)https://source.android.com/source/download.html)
$(info ************************************************************)
$(error stop)
endif # java version is not Sun Oracle JDK
endif # if requires_openjdk

# Check for the correct version of java, should be 1.7 if
<<<<<<< HEAD
# EXPERIMENTAL_USE_JAVA7_OPENJDK is set, 1.6 otherwise.
ifneq ($(EXPERIMENTAL_USE_JAVA7_OPENJDK),)
required_version := "OpenJDK 1.7"
required_javac_version := "1.7"
java_version := $(shell echo '$(java_version_str)' | grep '^java .*[ "]1\.7[\. "$$]')
javac_version := $(shell echo '$(javac_version_str)' | grep '[ "]1\.7[\. "$$]')
else # if EXPERIMENTAL_USE_JAVA7_OPENJDK
required_version := "JavaSE 1.6"
required_javac_version := "1.6"
java_version := $(shell echo '$(java_version_str)' | grep '^java .*[ "]1\.6[\. "$$]')
javac_version := $(shell echo '$(javac_version_str)' | head -n 1 | grep '[ "]1\.6[\. "$$]')
endif # if EXPERIMENTAL_USE_JAVA7_OPENJDK
=======
# EXPERIMENTAL_USE_JAVA7 is set, 1.6 otherwise.
ifneq ($(EXPERIMENTAL_USE_JAVA7),)
required_version := "1.7.x"
java_version := $(shell java -version 2>&1 | head -n 1 | grep '^java .*[ "]1\.7[\. "$$]')
javac_version := $(shell javac -version 2>&1 | head -n 1 | grep '[ "]1\.7[\. "$$]')
else # if EXPERIMENTAL_USE_JAVA7
required_version := "1.6.x"
java_version := $(shell java -version 2>&1 | head -n 1 | grep '^java .*[ "]1\.6[\. "$$]')
javac_version := $(shell javac -version 2>&1 | head -n 1 | grep '[ "]1\.6[\. "$$]')
endif # if EXPERIMENTAL_USE_JAVA7
>>>>>>> 6835cbf9

ifeq ($(strip $(java_version)),)
$(info ************************************************************)
$(info You are attempting to build with the incorrect version)
$(info of java.)
$(info $(space))
$(info Your version is: $(java_version_str).)
$(info The required version is: $(required_version))
$(info $(space))
$(info Please follow the machine setup instructions at)
$(info $(space)$(space)$(space)$(space)https://source.android.com/source/download.html)
$(info ************************************************************)
$(error stop)
endif

# Check for the correct version of javac
ifeq ($(strip $(javac_version)),)
$(info ************************************************************)
$(info You are attempting to build with the incorrect version)
$(info of javac.)
$(info $(space))
<<<<<<< HEAD
$(info Your version is: $(javac_version_str).)
$(info The required version is: $(required_javac_version))
=======
$(info Your version is: $(shell javac -version 2>&1 | head -n 1).)
$(info The required version is: $(required_java_version))
>>>>>>> 6835cbf9
$(info $(space))
$(info Please follow the machine setup instructions at)
$(info $(space)$(space)$(space)$(space)https://source.android.com/source/download.html)
$(info ************************************************************)
$(error stop)
endif


ifndef BUILD_EMULATOR
ifeq (darwin,$(HOST_OS))
GCC_REALPATH = $(realpath $(shell which $(HOST_CC)))
ifneq ($(findstring llvm-gcc,$(GCC_REALPATH)),)
  # Using LLVM GCC results in a non functional emulator due to it
  # not honouring global register variables
  $(warning ****************************************)
  $(warning * gcc is linked to llvm-gcc which will *)
  $(warning * not create a useable emulator.       *)
  $(warning ****************************************)
  BUILD_EMULATOR := false
else
  BUILD_EMULATOR := true
endif
else   # HOST_OS is not darwin
  BUILD_EMULATOR := true
endif  # HOST_OS is darwin
endif

$(shell echo 'VERSIONS_CHECKED := $(VERSION_CHECK_SEQUENCE_NUMBER)' \
        > $(OUT_DIR)/versions_checked.mk)
$(shell echo 'BUILD_EMULATOR ?= $(BUILD_EMULATOR)' \
        >> $(OUT_DIR)/versions_checked.mk)
endif

# These are the modifier targets that don't do anything themselves, but
# change the behavior of the build.
# (must be defined before including definitions.make)
INTERNAL_MODIFIER_TARGETS := showcommands all incrementaljavac

.PHONY: incrementaljavac
incrementaljavac: ;

# WARNING:
# ENABLE_INCREMENTALJAVAC should NOT be enabled by default, because change of
# a Java source file won't trigger rebuild of its dependent Java files.
# You can only enable it by adding "incrementaljavac" to your make command line.
# You are responsible for the correctness of the incremental build.
# This may decrease incremental build time dramatically for large Java libraries,
# such as core.jar, framework.jar, etc.
ENABLE_INCREMENTALJAVAC :=
ifneq (,$(filter incrementaljavac, $(MAKECMDGOALS)))
ENABLE_INCREMENTALJAVAC := true
MAKECMDGOALS := $(filter-out incrementaljavac, $(MAKECMDGOALS))
endif

# EMMA_INSTRUMENT_STATIC merges the static emma library to each emma-enabled module.
ifeq (true,$(EMMA_INSTRUMENT_STATIC))
EMMA_INSTRUMENT := true
endif

# Bring in standard build system definitions.
include $(BUILD_SYSTEM)/definitions.mk

# Bring in dex_preopt.mk
include $(BUILD_SYSTEM)/dex_preopt.mk

ifneq ($(filter user userdebug eng,$(MAKECMDGOALS)),)
$(info ***************************************************************)
$(info ***************************************************************)
$(info Do not pass '$(filter user userdebug eng,$(MAKECMDGOALS))' on \
       the make command line.)
$(info Set TARGET_BUILD_VARIANT in buildspec.mk, or use lunch or)
$(info choosecombo.)
$(info ***************************************************************)
$(info ***************************************************************)
$(error stopping)
endif

ifneq ($(filter-out $(INTERNAL_VALID_VARIANTS),$(TARGET_BUILD_VARIANT)),)
$(info ***************************************************************)
$(info ***************************************************************)
$(info Invalid variant: $(TARGET_BUILD_VARIANT)
$(info Valid values are: $(INTERNAL_VALID_VARIANTS)
$(info ***************************************************************)
$(info ***************************************************************)
$(error stopping)
endif

# -----------------------------------------------------------------
# Variable to check java support level inside PDK build.
# Not necessary if the components is not in PDK.
# not defined : not supported
# "sdk" : sdk API only
# "platform" : platform API supproted
TARGET_BUILD_JAVA_SUPPORT_LEVEL := platform

# -----------------------------------------------------------------
# The pdk (Platform Development Kit) build
include build/core/pdk_config.mk

# -----------------------------------------------------------------
###
### In this section we set up the things that are different
### between the build variants
###

is_sdk_build :=

ifneq ($(filter sdk win_sdk sdk_addon,$(MAKECMDGOALS)),)
is_sdk_build := true
endif

## user/userdebug ##

user_variant := $(filter user userdebug,$(TARGET_BUILD_VARIANT))
enable_target_debugging := true
tags_to_install :=
ifneq (,$(user_variant))
  # Target is secure in user builds.
  ADDITIONAL_DEFAULT_PROPERTIES += ro.secure=1

  ifeq ($(user_variant),userdebug)
    # Pick up some extra useful tools
    tags_to_install += debug

    # Enable Dalvik lock contention logging for userdebug builds.
    ADDITIONAL_BUILD_PROPERTIES += dalvik.vm.lockprof.threshold=500
  else
    # Disable debugging in plain user builds.
    enable_target_debugging :=
  endif

  # Turn on Dalvik preoptimization for user builds, but only if not
  # explicitly disabled and the build is running on Linux (since host
  # Dalvik isn't built for non-Linux hosts).
  ifneq (true,$(DISABLE_DEXPREOPT))
    ifeq ($(user_variant),user)
      ifeq ($(HOST_OS),linux)
        WITH_DEXPREOPT := true
      endif
    endif
  endif

  # Disallow mock locations by default for user builds
  ADDITIONAL_DEFAULT_PROPERTIES += ro.allow.mock.location=0

else # !user_variant
  # Turn on checkjni for non-user builds.
  ADDITIONAL_BUILD_PROPERTIES += ro.kernel.android.checkjni=1
  # Set device insecure for non-user builds.
  ADDITIONAL_DEFAULT_PROPERTIES += ro.secure=0
  # Allow mock locations by default for non user builds
  ADDITIONAL_DEFAULT_PROPERTIES += ro.allow.mock.location=1
endif # !user_variant

ifeq (true,$(strip $(enable_target_debugging)))
  # Target is more debuggable and adbd is on by default
  ADDITIONAL_DEFAULT_PROPERTIES += ro.debuggable=1
  # Include the debugging/testing OTA keys in this build.
  INCLUDE_TEST_OTA_KEYS := true
else # !enable_target_debugging
  # Target is less debuggable and adbd is off by default
  ADDITIONAL_DEFAULT_PROPERTIES += ro.debuggable=0
endif # !enable_target_debugging

## eng ##

ifeq ($(TARGET_BUILD_VARIANT),eng)
tags_to_install := debug eng
ifneq ($(filter ro.setupwizard.mode=ENABLED, $(call collapse-pairs, $(ADDITIONAL_BUILD_PROPERTIES))),)
  # Don't require the setup wizard on eng builds
  ADDITIONAL_BUILD_PROPERTIES := $(filter-out ro.setupwizard.mode=%,\
          $(call collapse-pairs, $(ADDITIONAL_BUILD_PROPERTIES))) \
          ro.setupwizard.mode=OPTIONAL
endif
endif

## sdk ##

ifdef is_sdk_build

# Detect if we want to build a repository for the SDK
sdk_repo_goal := $(strip $(filter sdk_repo,$(MAKECMDGOALS)))
MAKECMDGOALS := $(strip $(filter-out sdk_repo,$(MAKECMDGOALS)))

ifneq ($(words $(filter-out $(INTERNAL_MODIFIER_TARGETS) checkbuild,$(MAKECMDGOALS))),1)
$(error The 'sdk' target may not be specified with any other targets)
endif

# TODO: this should be eng I think.  Since the sdk is built from the eng
# variant.
tags_to_install := debug eng
ADDITIONAL_BUILD_PROPERTIES += xmpp.auto-presence=true
ADDITIONAL_BUILD_PROPERTIES += ro.config.nocheckin=yes
else # !sdk
endif

BUILD_WITHOUT_PV := true

## precise GC ##

ifneq ($(filter dalvik.gc.type-precise,$(PRODUCT_TAGS)),)
  # Enabling type-precise GC results in larger optimized DEX files.  The
  # additional storage requirements for ".odex" files can cause /system
  # to overflow on some devices, so this is configured separately for
  # each product.
  ADDITIONAL_BUILD_PROPERTIES += dalvik.vm.dexopt-flags=m=y
endif

ADDITIONAL_BUILD_PROPERTIES += net.bt.name=Android

# enable vm tracing in files for now to help track
# the cause of ANRs in the content process
ADDITIONAL_BUILD_PROPERTIES += dalvik.vm.stack-trace-file=/data/anr/traces.txt

# ------------------------------------------------------------
# Define a function that, given a list of module tags, returns
# non-empty if that module should be installed in /system.

# For most goals, anything not tagged with the "tests" tag should
# be installed in /system.
define should-install-to-system
$(if $(filter tests,$(1)),,true)
endef

ifdef is_sdk_build
# For the sdk goal, anything with the "samples" tag should be
# installed in /data even if that module also has "eng"/"debug"/"user".
define should-install-to-system
$(if $(filter samples tests,$(1)),,true)
endef
endif


# If they only used the modifier goals (showcommands, etc), we'll actually
# build the default target.
ifeq ($(filter-out $(INTERNAL_MODIFIER_TARGETS),$(MAKECMDGOALS)),)
.PHONY: $(INTERNAL_MODIFIER_TARGETS)
$(INTERNAL_MODIFIER_TARGETS): $(DEFAULT_GOAL)
endif

# Bring in all modules that need to be built.
ifeq ($(HOST_OS)-$(HOST_ARCH),darwin-ppc)
SDK_ONLY := true
$(info Building the SDK under darwin-ppc is actually obsolete and unsupported.)
$(error stop)
endif

ifeq ($(HOST_OS),windows)
SDK_ONLY := true
endif

ifeq ($(SDK_ONLY),true)
include $(TOPDIR)sdk/build/windows_sdk_whitelist.mk
include $(TOPDIR)development/build/windows_sdk_whitelist.mk

# Exclude tools/acp when cross-compiling windows under linux
ifeq ($(findstring Linux,$(UNAME)),)
subdirs += build/tools/acp
endif

else	# !SDK_ONLY
#
# Typical build; include any Android.mk files we can find.
#
subdirs := $(TOP)

FULL_BUILD := true

endif	# !SDK_ONLY

# Before we go and include all of the module makefiles, stash away
# the PRODUCT_* values so that later we can verify they are not modified.
stash_product_vars:=true
ifeq ($(stash_product_vars),true)
  $(call stash-product-vars, __STASHED)
endif

ifneq ($(ONE_SHOT_MAKEFILE),)
# We've probably been invoked by the "mm" shell function
# with a subdirectory's makefile.
include $(ONE_SHOT_MAKEFILE)
# Change CUSTOM_MODULES to include only modules that were
# defined by this makefile; this will install all of those
# modules as a side-effect.  Do this after including ONE_SHOT_MAKEFILE
# so that the modules will be installed in the same place they
# would have been with a normal make.
CUSTOM_MODULES := $(sort $(call get-tagged-modules,$(ALL_MODULE_TAGS)))
FULL_BUILD :=
# Stub out the notice targets, which probably aren't defined
# when using ONE_SHOT_MAKEFILE.
NOTICE-HOST-%: ;
NOTICE-TARGET-%: ;

# A helper goal printing out install paths
.PHONY: GET-INSTALL-PATH
GET-INSTALL-PATH:
	@$(foreach m, $(ALL_MODULES), $(if $(ALL_MODULES.$(m).INSTALLED), \
		echo 'INSTALL-PATH: $(m) $(ALL_MODULES.$(m).INSTALLED)';))

else # ONE_SHOT_MAKEFILE

ifneq ($(dont_bother),true)
#
# Include all of the makefiles in the system
#

# Can't use first-makefiles-under here because
# --mindepth=2 makes the prunes not work.
subdir_makefiles := \
	$(shell build/tools/findleaves.py --prune=$(OUT_DIR) --prune=.repo --prune=.git $(subdirs) Android.mk)

$(foreach mk, $(subdir_makefiles), $(info including $(mk) ...)$(eval include $(mk)))

endif # dont_bother

endif # ONE_SHOT_MAKEFILE

# Now with all Android.mks loaded we can do post cleaning steps.
include $(BUILD_SYSTEM)/post_clean.mk

ifeq ($(stash_product_vars),true)
  $(call assert-product-vars, __STASHED)
endif

include $(BUILD_SYSTEM)/legacy_prebuilts.mk
ifneq ($(filter-out $(GRANDFATHERED_ALL_PREBUILT),$(strip $(notdir $(ALL_PREBUILT)))),)
  $(warning *** Some files have been added to ALL_PREBUILT.)
  $(warning *)
  $(warning * ALL_PREBUILT is a deprecated mechanism that)
  $(warning * should not be used for new files.)
  $(warning * As an alternative, use PRODUCT_COPY_FILES in)
  $(warning * the appropriate product definition.)
  $(warning * build/target/product/core.mk is the product)
  $(warning * definition used in all products.)
  $(warning *)
  $(foreach bad_prebuilt,$(filter-out $(GRANDFATHERED_ALL_PREBUILT),$(strip $(notdir $(ALL_PREBUILT)))),$(warning * unexpected $(bad_prebuilt) in ALL_PREBUILT))
  $(warning *)
  $(error ALL_PREBUILT contains unexpected files)
endif

# -------------------------------------------------------------------
# All module makefiles have been included at this point.
# -------------------------------------------------------------------


# -------------------------------------------------------------------
# Fix up CUSTOM_MODULES to refer to installed files rather than
# just bare module names.  Leave unknown modules alone in case
# they're actually full paths to a particular file.
known_custom_modules := $(filter $(ALL_MODULES),$(CUSTOM_MODULES))
unknown_custom_modules := $(filter-out $(ALL_MODULES),$(CUSTOM_MODULES))
CUSTOM_MODULES := \
	$(call module-installed-files,$(known_custom_modules)) \
	$(unknown_custom_modules)

# -------------------------------------------------------------------
# Define dependencies for modules that require other modules.
# This can only happen now, after we've read in all module makefiles.
#
# TODO: deal with the fact that a bare module name isn't
# unambiguous enough.  Maybe declare short targets like
# APPS:Quake or HOST:SHARED_LIBRARIES:libutils.
# BUG: the system image won't know to depend on modules that are
# brought in as requirements of other modules.
define add-required-deps
$(1): | $(2)
endef
$(foreach m,$(ALL_MODULES), \
  $(eval r := $(ALL_MODULES.$(m).REQUIRED)) \
  $(if $(r), \
    $(eval r := $(call module-installed-files,$(r))) \
    $(eval t_m := $(filter $(TARGET_OUT_ROOT)/%, $(ALL_MODULES.$(m).INSTALLED))) \
    $(eval h_m := $(filter $(HOST_OUT_ROOT)/%, $(ALL_MODULES.$(m).INSTALLED))) \
    $(eval t_r := $(filter $(TARGET_OUT_ROOT)/%, $(r))) \
    $(eval h_r := $(filter $(HOST_OUT_ROOT)/%, $(r))) \
    $(if $(t_m), $(eval $(call add-required-deps, $(t_m),$(t_r)))) \
    $(if $(h_m), $(eval $(call add-required-deps, $(h_m),$(h_r)))) \
   ) \
 )

t_m :=
h_m :=
t_r :=
h_r :=

# Resolve the dependencies on shared libraries.
$(foreach m,$(TARGET_DEPENDENCIES_ON_SHARED_LIBRARIES), \
  $(eval p := $(subst :,$(space),$(m))) \
  $(eval r := $(filter $(TARGET_OUT_ROOT)/%,$(call module-installed-files,\
    $(subst $(comma),$(space),$(lastword $(p)))))) \
  $(eval $(call add-required-deps,$(word 2,$(p)),$(r))))
$(foreach m,$(HOST_DEPENDENCIES_ON_SHARED_LIBRARIES), \
  $(eval p := $(subst :,$(space),$(m))) \
  $(eval r := $(filter $(HOST_OUT_ROOT)/%,$(call module-installed-files,\
    $(subst $(comma),$(space),$(lastword $(p)))))) \
  $(eval $(call add-required-deps,$(word 2,$(p)),$(r))))

m :=
r :=
p :=
add-required-deps :=

# -------------------------------------------------------------------
# Figure out our module sets.
#
# Of the modules defined by the component makefiles,
# determine what we actually want to build.

ifdef FULL_BUILD
  # The base list of modules to build for this product is specified
  # by the appropriate product definition file, which was included
  # by product_config.make.
  product_MODULES := $(PRODUCTS.$(INTERNAL_PRODUCT).PRODUCT_PACKAGES)
  # Filter out the overridden packages before doing expansion
  product_MODULES := $(filter-out $(foreach p, $(product_MODULES), \
      $(PACKAGES.$(p).OVERRIDES)), $(product_MODULES))
  $(call expand-required-modules,product_MODULES,$(product_MODULES))
  product_FILES := $(call module-installed-files, $(product_MODULES))
  ifeq (0,1)
    $(info product_FILES for $(TARGET_DEVICE) ($(INTERNAL_PRODUCT)):)
    $(foreach p,$(product_FILES),$(info :   $(p)))
    $(error done)
  endif
else
  # We're not doing a full build, and are probably only including
  # a subset of the module makefiles.  Don't try to build any modules
  # requested by the product, because we probably won't have rules
  # to build them.
  product_FILES :=
endif

eng_MODULES := $(sort \
        $(call get-tagged-modules,eng) \
        $(call module-installed-files, $(PRODUCTS.$(INTERNAL_PRODUCT).PRODUCT_PACKAGES_ENG)) \
    )
debug_MODULES := $(sort \
        $(call get-tagged-modules,debug) \
        $(call module-installed-files, $(PRODUCTS.$(INTERNAL_PRODUCT).PRODUCT_PACKAGES_DEBUG)) \
    )
tests_MODULES := $(sort \
        $(call get-tagged-modules,tests) \
        $(call module-installed-files, $(PRODUCTS.$(INTERNAL_PRODUCT).PRODUCT_PACKAGES_TESTS)) \
    )

# TODO: Remove the 3 places in the tree that use ALL_DEFAULT_INSTALLED_MODULES
# and get rid of it from this list.
modules_to_install := $(sort \
    $(ALL_DEFAULT_INSTALLED_MODULES) \
    $(product_FILES) \
    $(foreach tag,$(tags_to_install),$($(tag)_MODULES)) \
    $(CUSTOM_MODULES) \
  )

# Some packages may override others using LOCAL_OVERRIDES_PACKAGES.
# Filter out (do not install) any overridden packages.
overridden_packages := $(call get-package-overrides,$(modules_to_install))
ifdef overridden_packages
#  old_modules_to_install := $(modules_to_install)
  modules_to_install := \
      $(filter-out $(foreach p,$(overridden_packages),$(p) %/$(p).apk), \
          $(modules_to_install))
endif
#$(error filtered out
#           $(filter-out $(modules_to_install),$(old_modules_to_install)))

# Don't include any GNU targets in the SDK.  It's ok (and necessary)
# to build the host tools, but nothing that's going to be installed
# on the target (including static libraries).
ifdef is_sdk_build
  target_gnu_MODULES := \
              $(filter \
                      $(TARGET_OUT_INTERMEDIATES)/% \
                      $(TARGET_OUT)/% \
                      $(TARGET_OUT_DATA)/%, \
                              $(sort $(call get-tagged-modules,gnu)))
  $(info Removing from sdk:)$(foreach d,$(target_gnu_MODULES),$(info : $(d)))
  modules_to_install := \
              $(filter-out $(target_gnu_MODULES),$(modules_to_install))

  # Ensure every module listed in PRODUCT_PACKAGES* gets something installed
  # TODO: Should we do this for all builds and not just the sdk?
  $(foreach m, $(PRODUCTS.$(INTERNAL_PRODUCT).PRODUCT_PACKAGES), \
    $(if $(strip $(ALL_MODULES.$(m).INSTALLED)),,\
      $(error $(ALL_MODULES.$(m).MAKEFILE): Module '$(m)' in PRODUCT_PACKAGES has nothing to install!)))
  $(foreach m, $(PRODUCTS.$(INTERNAL_PRODUCT).PRODUCT_PACKAGES_DEBUG), \
    $(if $(strip $(ALL_MODULES.$(m).INSTALLED)),,\
      $(warning $(ALL_MODULES.$(m).MAKEFILE): Module '$(m)' in PRODUCT_PACKAGES_DEBUG has nothing to install!)))
  $(foreach m, $(PRODUCTS.$(INTERNAL_PRODUCT).PRODUCT_PACKAGES_ENG), \
    $(if $(strip $(ALL_MODULES.$(m).INSTALLED)),,\
      $(warning $(ALL_MODULES.$(m).MAKEFILE): Module '$(m)' in PRODUCT_PACKAGES_ENG has nothing to install!)))
  $(foreach m, $(PRODUCTS.$(INTERNAL_PRODUCT).PRODUCT_PACKAGES_TESTS), \
    $(if $(strip $(ALL_MODULES.$(m).INSTALLED)),,\
      $(warning $(ALL_MODULES.$(m).MAKEFILE): Module '$(m)' in PRODUCT_PACKAGES_TESTS has nothing to install!)))
endif

# build/core/Makefile contains extra stuff that we don't want to pollute this
# top-level makefile with.  It expects that ALL_DEFAULT_INSTALLED_MODULES
# contains everything that's built during the current make, but it also further
# extends ALL_DEFAULT_INSTALLED_MODULES.
ALL_DEFAULT_INSTALLED_MODULES := $(modules_to_install)
include $(BUILD_SYSTEM)/Makefile
modules_to_install := $(sort $(ALL_DEFAULT_INSTALLED_MODULES))
ALL_DEFAULT_INSTALLED_MODULES :=


# These are additional goals that we build, in order to make sure that there
# is as little code as possible in the tree that doesn't build.
modules_to_check := $(foreach m,$(ALL_MODULES),$(ALL_MODULES.$(m).CHECKED))

# If you would like to build all goals, and not skip any intermediate
# steps, you can pass the "all" modifier goal on the commandline.
ifneq ($(filter all,$(MAKECMDGOALS)),)
modules_to_check += $(foreach m,$(ALL_MODULES),$(ALL_MODULES.$(m).BUILT))
endif

# for easier debugging
modules_to_check := $(sort $(modules_to_check))
#$(error modules_to_check $(modules_to_check))

# -------------------------------------------------------------------
# This is used to to get the ordering right, you can also use these,
# but they're considered undocumented, so don't complain if their
# behavior changes.
.PHONY: prebuilt
prebuilt: $(ALL_PREBUILT)

# An internal target that depends on all copied headers
# (see copy_headers.make).  Other targets that need the
# headers to be copied first can depend on this target.
.PHONY: all_copied_headers
all_copied_headers: ;

$(ALL_C_CPP_ETC_OBJECTS): | all_copied_headers

# All the droid stuff, in directories
.PHONY: files
files: prebuilt \
        $(modules_to_install) \
        $(INSTALLED_ANDROID_INFO_TXT_TARGET)

# -------------------------------------------------------------------

.PHONY: checkbuild
checkbuild: $(modules_to_check)
ifeq (true,$(ANDROID_BUILD_EVERYTHING_BY_DEFAULT)$(filter $(MAKECMDGOALS),checkbuild))
droid: checkbuild
else
# ANDROID_BUILD_EVERYTHING_BY_DEFAULT not set, or checkbuild is one of the cmd goals.
checkbuild: droid
endif

.PHONY: ramdisk
ramdisk: $(INSTALLED_RAMDISK_TARGET)

.PHONY: factory_ramdisk
factory_ramdisk: $(INSTALLED_FACTORY_RAMDISK_TARGET)

.PHONY: factory_bundle
factory_bundle: $(INSTALLED_FACTORY_BUNDLE_TARGET)

.PHONY: systemtarball
systemtarball: $(INSTALLED_SYSTEMTARBALL_TARGET)

.PHONY: boottarball
boottarball: $(INSTALLED_BOOTTARBALL_TARGET)

.PHONY: userdataimage
userdataimage: $(INSTALLED_USERDATAIMAGE_TARGET)

ifneq (,$(filter userdataimage, $(MAKECMDGOALS)))
$(call dist-for-goals, userdataimage, $(BUILT_USERDATAIMAGE_TARGET))
endif

.PHONY: userdatatarball
userdatatarball: $(INSTALLED_USERDATATARBALL_TARGET)

.PHONY: cacheimage
cacheimage: $(INSTALLED_CACHEIMAGE_TARGET)

.PHONY: vendorimage
vendorimage: $(INSTALLED_VENDORIMAGE_TARGET)

.PHONY: bootimage
bootimage: $(INSTALLED_BOOTIMAGE_TARGET)

# phony target that include any targets in $(ALL_MODULES)
.PHONY: all_modules
ifndef BUILD_MODULES_IN_PATHS
all_modules: $(ALL_MODULES)
else
# BUILD_MODULES_IN_PATHS is a list of paths relative to the top of the tree
module_path_patterns := $(foreach p, $(BUILD_MODULES_IN_PATHS),\
    $(if $(filter %/,$(p)),$(p)%,$(p)/%))
my_all_modules := $(sort $(foreach m, $(ALL_MODULES),$(if $(filter\
    $(module_path_patterns), $(addsuffix /,$(ALL_MODULES.$(m).PATH))),$(m))))
all_modules: $(my_all_modules)
endif


# Build files and then package it into the rom formats
.PHONY: droidcore
droidcore: files \
	systemimage \
	$(INSTALLED_BOOTIMAGE_TARGET) \
	$(INSTALLED_RECOVERYIMAGE_TARGET) \
	$(INSTALLED_USERDATAIMAGE_TARGET) \
	$(INSTALLED_CACHEIMAGE_TARGET) \
	$(INSTALLED_VENDORIMAGE_TARGET) \
	$(INSTALLED_FILES_FILE)

# dist_files only for putting your library into the dist directory with a full build.
.PHONY: dist_files

ifneq ($(TARGET_BUILD_APPS),)
  # If this build is just for apps, only build apps and not the full system by default.

  unbundled_build_modules :=
  ifneq ($(filter all,$(TARGET_BUILD_APPS)),)
    # If they used the magic goal "all" then build all apps in the source tree.
    unbundled_build_modules := $(foreach m,$(sort $(ALL_MODULES)),$(if $(filter APPS,$(ALL_MODULES.$(m).CLASS)),$(m)))
  else
    unbundled_build_modules := $(TARGET_BUILD_APPS)
  endif

  # Dist the installed files if they exist.
  apps_only_installed_files := $(foreach m,$(unbundled_build_modules),$(ALL_MODULES.$(m).INSTALLED))
  $(call dist-for-goals,apps_only, $(apps_only_installed_files))
  # For uninstallable modules such as static Java library, we have to dist the built file,
  # as <module_name>.<suffix>
  apps_only_dist_built_files := $(foreach m,$(unbundled_build_modules),$(if $(ALL_MODULES.$(m).INSTALLED),,\
      $(if $(ALL_MODULES.$(m).BUILT),$(ALL_MODULES.$(m).BUILT):$(m)$(suffix $(ALL_MODULES.$(m).BUILT)))))
  $(call dist-for-goals,apps_only, $(apps_only_dist_built_files))

  ifeq ($(EMMA_INSTRUMENT),true)
    $(EMMA_META_ZIP) : $(apps_only_installed_files)

    $(call dist-for-goals,apps_only, $(EMMA_META_ZIP))
  endif

  $(PROGUARD_DICT_ZIP) : $(apps_only_installed_files)
  $(call dist-for-goals,apps_only, $(PROGUARD_DICT_ZIP))

.PHONY: apps_only
apps_only: $(unbundled_build_modules)

droid: apps_only

# Combine the NOTICE files for a apps_only build
$(eval $(call combine-notice-files, \
    $(target_notice_file_txt), \
    $(target_notice_file_html), \
    "Notices for files for apps:", \
    $(TARGET_OUT_NOTICE_FILES), \
    $(apps_only_installed_files)))


else # TARGET_BUILD_APPS
  $(call dist-for-goals, droidcore, \
    $(INTERNAL_UPDATE_PACKAGE_TARGET) \
    $(INTERNAL_OTA_PACKAGE_TARGET) \
    $(SYMBOLS_ZIP) \
    $(INSTALLED_FILES_FILE) \
    $(INSTALLED_BUILD_PROP_TARGET) \
    $(BUILT_TARGET_FILES_PACKAGE) \
    $(INSTALLED_ANDROID_INFO_TXT_TARGET) \
    $(INSTALLED_RAMDISK_TARGET) \
    $(INSTALLED_FACTORY_RAMDISK_TARGET) \
    $(INSTALLED_FACTORY_BUNDLE_TARGET) \
   )

  # Put a copy of the radio/bootloader files in the dist dir.
  $(foreach f,$(INSTALLED_RADIOIMAGE_TARGET), \
    $(call dist-for-goals, droidcore, $(f)))

  ifneq ($(ANDROID_BUILD_EMBEDDED),true)
  ifneq ($(TARGET_BUILD_PDK),true)
    $(call dist-for-goals, droidcore, \
      $(APPS_ZIP) \
      $(INTERNAL_EMULATOR_PACKAGE_TARGET) \
      $(PACKAGE_STATS_FILE) \
    )
  endif
  endif

  ifeq ($(EMMA_INSTRUMENT),true)
    $(EMMA_META_ZIP) : $(INSTALLED_SYSTEMIMAGE)

    $(call dist-for-goals, dist_files, $(EMMA_META_ZIP))
  endif

# Building a full system-- the default is to build droidcore
droid: droidcore dist_files

endif # TARGET_BUILD_APPS

.PHONY: docs
docs: $(ALL_DOCS)

.PHONY: sdk
ALL_SDK_TARGETS := $(INTERNAL_SDK_TARGET)
sdk: $(ALL_SDK_TARGETS)
$(call dist-for-goals,sdk win_sdk, \
    $(ALL_SDK_TARGETS) \
    $(SYMBOLS_ZIP) \
    $(INSTALLED_BUILD_PROP_TARGET) \
)

# umbrella targets to assit engineers in verifying builds
.PHONY: java native target host java-host java-target native-host native-target \
        java-host-tests java-target-tests native-host-tests native-target-tests \
        java-tests native-tests host-tests target-tests
# some synonyms
.PHONY: host-java target-java host-native target-native \
        target-java-tests target-native-tests
host-java : java-host
target-java : java-target
host-native : native-host
target-native : native-target
target-java-tests : java-target-tests
target-native-tests : native-target-tests


.PHONY: lintall

.PHONY: samplecode
sample_MODULES := $(sort $(call get-tagged-modules,samples))
sample_APKS_DEST_PATH := $(TARGET_COMMON_OUT_ROOT)/samples
sample_APKS_COLLECTION := \
        $(foreach module,$(sample_MODULES),$(sample_APKS_DEST_PATH)/$(notdir $(module)))
$(foreach module,$(sample_MODULES),$(eval $(call \
        copy-one-file,$(module),$(sample_APKS_DEST_PATH)/$(notdir $(module)))))
sample_ADDITIONAL_INSTALLED := \
        $(filter-out $(modules_to_install) $(modules_to_check) $(ALL_PREBUILT),$(sample_MODULES))
samplecode: $(sample_APKS_COLLECTION)
	@echo "Collect sample code apks: $^"
	# remove apks that are not intended to be installed.
	rm -f $(sample_ADDITIONAL_INSTALLED)

.PHONY: findbugs
findbugs: $(INTERNAL_FINDBUGS_HTML_TARGET) $(INTERNAL_FINDBUGS_XML_TARGET)

.PHONY: clean
clean:
	@rm -rf $(OUT_DIR)
	@echo "Entire build directory removed."

.PHONY: clobber
clobber: clean

# The rules for dataclean and installclean are defined in cleanbuild.mk.

#xxx scrape this from ALL_MODULE_NAME_TAGS
.PHONY: modules
modules:
	@echo "Available sub-modules:"
	@echo "$(call module-names-for-tag-list,$(ALL_MODULE_TAGS))" | \
	      tr -s ' ' '\n' | sort -u | $(COLUMN)

.PHONY: showcommands
showcommands:
	@echo >/dev/null

.PHONY: nothing
nothing:
	@echo Successfully read the makefiles.<|MERGE_RESOLUTION|>--- conflicted
+++ resolved
@@ -138,12 +138,22 @@
 $(error Directory names containing spaces not supported)
 endif
 
-<<<<<<< HEAD
+# Check for the current JDK.
+#
+# For Java 1.7, we require OpenJDK on linux and Oracle JDK on Mac OS.
+# For Java 1.6, we require Oracle for all host OSes.
+requires_openjdk := false
+ifneq ($(EXPERIMENTAL_USE_JAVA7),)
+ifeq ($(HOST_OS), linux)
+requires_openjdk := true
+endif
+endif
+
 java_version_str := $(shell java -version 2>&1)
 javac_version_str := $(shell javac -version 2>&1)
 
 # Check for the current jdk
-ifneq ($(EXPERIMENTAL_USE_JAVA7_OPENJDK),)
+ifeq ($(requires_openjdk), true)
 # The user asked for java7 openjdk, so check that the host
 # java version is really openjdk
 ifeq ($(shell echo '$(java_version_str)' | grep -i openjdk),)
@@ -153,35 +163,8 @@
 $(info ************************************************************)
 $(error stop)
 endif # java version is not OpenJdk
-else # if EXPERIMENTAL_USE_JAVA7_OPENJDK
+else # if requires_openjdk
 ifneq ($(shell echo '$(java_version_str)' | grep -i openjdk),)
-=======
-# Check for the current JDK.
-#
-# For Java 1.7, we require OpenJDK on linux and Oracle JDK on Mac OS.
-# For Java 1.6, we require Oracle for all host OSes.
-requires_openjdk := false
-ifneq ($(EXPERIMENTAL_USE_JAVA7),)
-ifeq ($(HOST_OS), linux)
-requires_openjdk := true
-endif
-endif
-
-ifeq ($(requires_openjdk), true)
-ifeq ($(shell java -version 2>&1 | grep -i openjdk),)
-$(info ************************************************************)
-$(info You are attempting to build with an unsupported JDK.)
-$(info $(space))
-$(info This build requires OpenJDK, but you are using:
-$(info $(shell java -version 2>&1 | head -n 2).)
-$(info Please follow the machine setup instructions at)
-$(info $(space)$(space)$(space)$(space)https://source.android.com/source/download.html)
-$(info ************************************************************)
-$(error stop)
-endif # java version is not OpenJdk
-else # if requires_openjdk
-ifneq ($(shell java -version 2>&1 | grep -i openjdk),)
->>>>>>> 6835cbf9
 $(info ************************************************************)
 $(info You are attempting to build with an unsupported JDK.)
 $(info $(space))
@@ -194,31 +177,18 @@
 endif # if requires_openjdk
 
 # Check for the correct version of java, should be 1.7 if
-<<<<<<< HEAD
-# EXPERIMENTAL_USE_JAVA7_OPENJDK is set, 1.6 otherwise.
-ifneq ($(EXPERIMENTAL_USE_JAVA7_OPENJDK),)
-required_version := "OpenJDK 1.7"
+# EXPERIMENTAL_USE_JAVA7 is set, 1.6 otherwise.
+ifneq ($(EXPERIMENTAL_USE_JAVA7),)
+required_version := "1.7.x"
 required_javac_version := "1.7"
 java_version := $(shell echo '$(java_version_str)' | grep '^java .*[ "]1\.7[\. "$$]')
 javac_version := $(shell echo '$(javac_version_str)' | grep '[ "]1\.7[\. "$$]')
-else # if EXPERIMENTAL_USE_JAVA7_OPENJDK
-required_version := "JavaSE 1.6"
+else # if EXPERIMENTAL_USE_JAVA7
+required_version := "1.6.x"
 required_javac_version := "1.6"
 java_version := $(shell echo '$(java_version_str)' | grep '^java .*[ "]1\.6[\. "$$]')
 javac_version := $(shell echo '$(javac_version_str)' | head -n 1 | grep '[ "]1\.6[\. "$$]')
-endif # if EXPERIMENTAL_USE_JAVA7_OPENJDK
-=======
-# EXPERIMENTAL_USE_JAVA7 is set, 1.6 otherwise.
-ifneq ($(EXPERIMENTAL_USE_JAVA7),)
-required_version := "1.7.x"
-java_version := $(shell java -version 2>&1 | head -n 1 | grep '^java .*[ "]1\.7[\. "$$]')
-javac_version := $(shell javac -version 2>&1 | head -n 1 | grep '[ "]1\.7[\. "$$]')
-else # if EXPERIMENTAL_USE_JAVA7
-required_version := "1.6.x"
-java_version := $(shell java -version 2>&1 | head -n 1 | grep '^java .*[ "]1\.6[\. "$$]')
-javac_version := $(shell javac -version 2>&1 | head -n 1 | grep '[ "]1\.6[\. "$$]')
 endif # if EXPERIMENTAL_USE_JAVA7
->>>>>>> 6835cbf9
 
 ifeq ($(strip $(java_version)),)
 $(info ************************************************************)
@@ -240,13 +210,8 @@
 $(info You are attempting to build with the incorrect version)
 $(info of javac.)
 $(info $(space))
-<<<<<<< HEAD
 $(info Your version is: $(javac_version_str).)
 $(info The required version is: $(required_javac_version))
-=======
-$(info Your version is: $(shell javac -version 2>&1 | head -n 1).)
-$(info The required version is: $(required_java_version))
->>>>>>> 6835cbf9
 $(info $(space))
 $(info Please follow the machine setup instructions at)
 $(info $(space)$(space)$(space)$(space)https://source.android.com/source/download.html)
