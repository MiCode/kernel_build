# dexpreopt_odex_install.mk is used to define odex creation rules for JARs and APKs
# This file depends on variables set in base_rules.mk
# Output variables: LOCAL_DEX_PREOPT, LOCAL_UNCOMPRESS_DEX, built_odex,
#                   dexpreopt_boot_jar_module

<<<<<<< HEAD
ifeq (true,$(LOCAL_PREFER_INTEGRITY))
=======
ifeq (true,$(LOCAL_PREFER_CODE_INTEGRITY))
>>>>>>> 83da2a07
  LOCAL_UNCOMPRESS_DEX := true
else
  LOCAL_UNCOMPRESS_DEX :=
endif

# We explicitly uncompress APKs of privileged apps, and used by
# privileged apps
ifneq (true,$(DONT_UNCOMPRESS_PRIV_APPS_DEXS))
  ifeq (true,$(LOCAL_PRIVILEGED_MODULE))
    LOCAL_UNCOMPRESS_DEX := true
  endif

  ifneq (,$(filter $(PRODUCT_LOADED_BY_PRIVILEGED_MODULES), $(LOCAL_MODULE)))
    LOCAL_UNCOMPRESS_DEX := true
  endif
endif  # DONT_UNCOMPRESS_PRIV_APPS_DEXS

# Setting LOCAL_DEX_PREOPT based on WITH_DEXPREOPT, LOCAL_DEX_PREOPT, etc
LOCAL_DEX_PREOPT := $(strip $(LOCAL_DEX_PREOPT))
ifndef LOCAL_DEX_PREOPT # LOCAL_DEX_PREOPT undefined
  LOCAL_DEX_PREOPT := $(DEX_PREOPT_DEFAULT)
<<<<<<< HEAD

  ifeq ($(filter $(TARGET_OUT)/%,$(my_module_path)),) # Not installed to system.img.
    # Default to nostripping for non system preopt (enables preopt).
    # Don't strip in case the oat/vdex version in system ROM doesn't match the one in other
    # partitions. It needs to be able to fall back to the APK for that case.
    LOCAL_DEX_PREOPT := nostripping
  endif

  ifneq (,$(LOCAL_APK_LIBRARIES)) # LOCAL_APK_LIBRARIES not empty
    LOCAL_DEX_PREOPT := nostripping
  endif
endif

ifeq (nostripping,$(LOCAL_DEX_PREOPT))
  LOCAL_DEX_PREOPT := true
  LOCAL_STRIP_DEX :=
else
  LOCAL_STRIP_DEX := true
=======
>>>>>>> 83da2a07
endif

ifeq (false,$(LOCAL_DEX_PREOPT))
  LOCAL_DEX_PREOPT :=
endif

# Only enable preopt for non tests.
ifneq (,$(filter $(LOCAL_MODULE_TAGS),tests))
  LOCAL_DEX_PREOPT :=
endif

# If we have product-specific config for this module?
ifneq (,$(filter $(LOCAL_MODULE),$(DEXPREOPT_DISABLED_MODULES)))
  LOCAL_DEX_PREOPT :=
endif

# Disable preopt for TARGET_BUILD_APPS
ifneq (,$(TARGET_BUILD_APPS))
  LOCAL_DEX_PREOPT :=
endif

# Disable preopt if not WITH_DEXPREOPT
ifneq (true,$(WITH_DEXPREOPT))
  LOCAL_DEX_PREOPT :=
endif

ifdef LOCAL_UNINSTALLABLE_MODULE
  LOCAL_DEX_PREOPT :=
endif

ifeq (,$(strip $(built_dex)$(my_prebuilt_src_file)$(LOCAL_SOONG_DEX_JAR))) # contains no java code
  LOCAL_DEX_PREOPT :=
endif

# if WITH_DEXPREOPT_BOOT_IMG_AND_SYSTEM_SERVER_ONLY=true and module is not in boot class path skip
# Also preopt system server jars since selinux prevents system server from loading anything from
# /data. If we don't do this they will need to be extracted which is not favorable for RAM usage
# or performance. If my_preopt_for_extracted_apk is true, we ignore the only preopt boot image
# options.
ifneq (true,$(my_preopt_for_extracted_apk))
  ifeq (true,$(WITH_DEXPREOPT_BOOT_IMG_AND_SYSTEM_SERVER_ONLY))
    ifeq ($(filter $(PRODUCT_SYSTEM_SERVER_JARS) $(DEXPREOPT_BOOT_JARS_MODULES),$(LOCAL_MODULE)),)
      LOCAL_DEX_PREOPT :=
    endif
  endif
endif

<<<<<<< HEAD
ifeq ($(LOCAL_DEX_PREOPT),true)
  # Don't strip with dexes we explicitly uncompress (dexopt will not store the dex code).
  ifeq ($(LOCAL_UNCOMPRESS_DEX),true)
    LOCAL_STRIP_DEX :=
  endif  # LOCAL_UNCOMPRESS_DEX

  # system_other isn't there for an OTA, so don't strip
  # if module is on system, and odex is on system_other.
  ifeq ($(BOARD_USES_SYSTEM_OTHER_ODEX),true)
    ifneq ($(call install-on-system-other, $(my_module_path)),)
      LOCAL_STRIP_DEX :=
    endif  # install-on-system-other
  endif  # BOARD_USES_SYSTEM_OTHER_ODEX

  # We also don't strip if all dexs are uncompressed (dexopt will not store the dex code),
  # but that requires to inspect the source file, which is too early at this point (as we
  # don't know if the source file will actually be used).
  # See dexpreopt-remove-classes.dex.
endif  # LOCAL_DEX_PREOPT

built_odex :=
built_vdex :=
built_art :=
installed_odex :=
installed_vdex :=
installed_art :=
built_installed_odex :=
built_installed_vdex :=
built_installed_art :=
=======
>>>>>>> 83da2a07
my_process_profile :=
my_profile_is_text_listing :=
my_generate_dm :=

ifeq (false,$(WITH_DEX_PREOPT_GENERATE_PROFILE))
  LOCAL_DEX_PREOPT_GENERATE_PROFILE := false
endif

ifndef LOCAL_DEX_PREOPT_GENERATE_PROFILE
  # If LOCAL_DEX_PREOPT_GENERATE_PROFILE is not defined, default it based on the existence of the
  # profile class listing. TODO: Use product specific directory here.
  my_classes_directory := $(PRODUCT_DEX_PREOPT_PROFILE_DIR)
  LOCAL_DEX_PREOPT_PROFILE := $(my_classes_directory)/$(LOCAL_MODULE).prof

  ifneq (,$(wildcard $(LOCAL_DEX_PREOPT_PROFILE)))
    my_process_profile := true
<<<<<<< HEAD
    my_profile_is_text_listing := false
=======
    my_profile_is_text_listing :=
>>>>>>> 83da2a07
  endif
else
  my_process_profile := $(LOCAL_DEX_PREOPT_GENERATE_PROFILE)
  my_profile_is_text_listing := true
  LOCAL_DEX_PREOPT_PROFILE := $(LOCAL_DEX_PREOPT_PROFILE_CLASS_LISTING)
endif

ifeq (true,$(my_process_profile))
<<<<<<< HEAD

  ifeq (,$(LOCAL_DEX_PREOPT_APP_IMAGE))
    LOCAL_DEX_PREOPT_APP_IMAGE := true
  endif

  ifndef LOCAL_DEX_PREOPT_PROFILE
    $(call pretty-error,Must have specified class listing (LOCAL_DEX_PREOPT_PROFILE))
  endif
  ifeq (,$(dex_preopt_profile_src_file))
    $(call pretty-error, Internal error: dex_preopt_profile_src_file must be set)
  endif
  my_built_profile := $(dir $(LOCAL_BUILT_MODULE))/profile.prof
  my_dex_location := $(patsubst $(PRODUCT_OUT)%,%,$(LOCAL_INSTALLED_MODULE))
  # Remove compressed APK extension.
  my_dex_location := $(patsubst %.gz,%,$(my_dex_location))
  $(my_built_profile): PRIVATE_BUILT_MODULE := $(dex_preopt_profile_src_file)
  $(my_built_profile): PRIVATE_DEX_LOCATION := $(my_dex_location)
  $(my_built_profile): PRIVATE_SOURCE_CLASSES := $(LOCAL_DEX_PREOPT_PROFILE)
  $(my_built_profile): $(LOCAL_DEX_PREOPT_PROFILE)
  $(my_built_profile): $(PROFMAN)
  $(my_built_profile): $(dex_preopt_profile_src_file)
  ifeq (true,$(my_profile_is_text_listing))
    # The profile is a test listing of classes (used for framework jars).
    # We need to generate the actual binary profile before being able to compile.
    $(my_built_profile):
	$(hide) mkdir -p $(dir $@)
	ANDROID_LOG_TAGS="*:e" $(PROFMAN) \
		--create-profile-from=$(PRIVATE_SOURCE_CLASSES) \
		--apk=$(PRIVATE_BUILT_MODULE) \
		--dex-location=$(PRIVATE_DEX_LOCATION) \
		--reference-profile-file=$@
  else
    # The profile is binary profile (used for apps). Run it through profman to
    # ensure the profile keys match the apk.
    $(my_built_profile):
	$(hide) mkdir -p $(dir $@)
	touch $@
	ANDROID_LOG_TAGS="*:i" $(PROFMAN) \
	  --copy-and-update-profile-key \
		--profile-file=$(PRIVATE_SOURCE_CLASSES) \
		--apk=$(PRIVATE_BUILT_MODULE) \
		--dex-location=$(PRIVATE_DEX_LOCATION) \
		--reference-profile-file=$@ \
	|| echo "Profile out of date for $(PRIVATE_BUILT_MODULE)"
  endif

  my_profile_is_text_listing :=
  dex_preopt_profile_src_file :=

  # Remove compressed APK extension.
  my_installed_profile := $(patsubst %.gz,%,$(LOCAL_INSTALLED_MODULE)).prof

  # my_installed_profile := $(LOCAL_INSTALLED_MODULE).prof
  $(eval $(call copy-one-file,$(my_built_profile),$(my_installed_profile)))
  build_installed_profile:=$(my_built_profile):$(my_installed_profile)
else
  build_installed_profile:=
  my_installed_profile :=
endif

ifdef LOCAL_DEX_PREOPT

  dexpreopt_boot_jar_module := $(filter $(DEXPREOPT_BOOT_JARS_MODULES),$(LOCAL_MODULE))

  ifdef dexpreopt_boot_jar_module
    # For libart, the boot jars' odex files are replaced by $(DEFAULT_DEX_PREOPT_INSTALLED_IMAGE).
    # We use this installed_odex trick to get boot.art installed.
    installed_odex := $(DEFAULT_DEX_PREOPT_INSTALLED_IMAGE)
    # Append the odex for the 2nd arch if we have one.
    installed_odex += $($(TARGET_2ND_ARCH_VAR_PREFIX)DEFAULT_DEX_PREOPT_INSTALLED_IMAGE)
  else  # boot jar
    ifeq ($(LOCAL_MODULE_CLASS),JAVA_LIBRARIES)

      my_module_multilib := $(LOCAL_MULTILIB)
      # If the module is not an SDK library and it's a system server jar, only preopt the primary arch.
      my_filtered_lib_name := $(patsubst %.impl,%,$(LOCAL_MODULE))
      ifeq (,$(filter $(JAVA_SDK_LIBRARIES),$(my_filtered_lib_name)))
        # For a Java library, by default we build odex for both 1st arch and 2nd arch.
        # But it can be overridden with "LOCAL_MULTILIB := first".
        ifneq (,$(filter $(PRODUCT_SYSTEM_SERVER_JARS),$(LOCAL_MODULE)))
          # For system server jars, we build for only "first".
          my_module_multilib := first
        endif
      endif

      # Only preopt primary arch for translated arch since there is only an image there.
      ifeq ($(TARGET_TRANSLATE_2ND_ARCH),true)
        my_module_multilib := first
      endif

      # #################################################
      # Odex for the 1st arch
      my_2nd_arch_prefix :=
      include $(BUILD_SYSTEM)/setup_one_odex.mk
      # #################################################
      # Odex for the 2nd arch
      ifdef TARGET_2ND_ARCH
        ifneq ($(TARGET_TRANSLATE_2ND_ARCH),true)
          ifneq (first,$(my_module_multilib))
            my_2nd_arch_prefix := $(TARGET_2ND_ARCH_VAR_PREFIX)
            include $(BUILD_SYSTEM)/setup_one_odex.mk
          endif  # my_module_multilib is not first.
        endif  # TARGET_TRANSLATE_2ND_ARCH not true
      endif  # TARGET_2ND_ARCH
      # #################################################
    else  # must be APPS
      # The preferred arch
      my_2nd_arch_prefix := $(LOCAL_2ND_ARCH_VAR_PREFIX)
      # Save the module multilib since setup_one_odex modifies it.
      saved_my_module_multilib := $(my_module_multilib)
      include $(BUILD_SYSTEM)/setup_one_odex.mk
      my_module_multilib := $(saved_my_module_multilib)
      ifdef TARGET_2ND_ARCH
        ifeq ($(my_module_multilib),both)
          # The non-preferred arch
          my_2nd_arch_prefix := $(if $(LOCAL_2ND_ARCH_VAR_PREFIX),,$(TARGET_2ND_ARCH_VAR_PREFIX))
          include $(BUILD_SYSTEM)/setup_one_odex.mk
        endif  # LOCAL_MULTILIB is both
      endif  # TARGET_2ND_ARCH
    endif  # LOCAL_MODULE_CLASS
  endif  # boot jar

  built_odex := $(strip $(built_odex))
  built_vdex := $(strip $(built_vdex))
  built_art := $(strip $(built_art))
  installed_odex := $(strip $(installed_odex))
  installed_vdex := $(strip $(installed_vdex))
  installed_art := $(strip $(installed_art))

  ifdef built_odex
    ifeq (true,$(my_process_profile))
      $(built_odex): $(my_built_profile)
      $(built_odex): PRIVATE_PROFILE_PREOPT_FLAGS := --profile-file=$(my_built_profile)
    else
      $(built_odex): PRIVATE_PROFILE_PREOPT_FLAGS :=
    endif

    ifndef LOCAL_DEX_PREOPT_FLAGS
      LOCAL_DEX_PREOPT_FLAGS := $(DEXPREOPT.$(TARGET_PRODUCT).$(LOCAL_MODULE).CONFIG)
      ifndef LOCAL_DEX_PREOPT_FLAGS
        LOCAL_DEX_PREOPT_FLAGS := $(PRODUCT_DEX_PREOPT_DEFAULT_FLAGS)
      endif
    endif

    my_system_server_compiler_filter := $(PRODUCT_SYSTEM_SERVER_COMPILER_FILTER)
    ifeq (,$(my_system_server_compiler_filter))
      my_system_server_compiler_filter := speed
    endif

    my_default_compiler_filter := $(PRODUCT_DEX_PREOPT_DEFAULT_COMPILER_FILTER)
    ifeq (,$(my_default_compiler_filter))
      # If no default compiler filter is specified, default to 'quicken' to save on storage.
      my_default_compiler_filter := quicken
    endif

    ifeq (,$(filter --compiler-filter=%, $(LOCAL_DEX_PREOPT_FLAGS)))
      ifneq (,$(filter $(PRODUCT_SYSTEM_SERVER_JARS),$(LOCAL_MODULE)))
        # Jars of system server, use the product option if it is set, speed otherwise.
        LOCAL_DEX_PREOPT_FLAGS += --compiler-filter=$(my_system_server_compiler_filter)
      else
        ifneq (,$(filter $(PRODUCT_DEXPREOPT_SPEED_APPS) $(PRODUCT_SYSTEM_SERVER_APPS),$(LOCAL_MODULE)))
          # Apps loaded into system server, and apps the product default to being compiled with the
          # 'speed' compiler filter.
          LOCAL_DEX_PREOPT_FLAGS += --compiler-filter=speed
        else
          ifeq (true,$(my_process_profile))
            # For non system server jars, use speed-profile when we have a profile.
            LOCAL_DEX_PREOPT_FLAGS += --compiler-filter=speed-profile
          else
            LOCAL_DEX_PREOPT_FLAGS += --compiler-filter=$(my_default_compiler_filter)
          endif
        endif
      endif
    endif

    my_generate_dm := $(PRODUCT_DEX_PREOPT_GENERATE_DM_FILES)
    ifeq (,$(filter $(LOCAL_DEX_PREOPT_FLAGS),--compiler-filter=verify))
      # Generating DM files only makes sense for verify, avoid doing for non verify compiler filter APKs.
      my_generate_dm := false
    endif

    # No reason to use a dm file if the dex is already uncompressed.
    ifeq ($(LOCAL_UNCOMPRESS_DEX),true)
      my_generate_dm := false
    endif

    ifeq (true,$(my_generate_dm))
      LOCAL_DEX_PREOPT_FLAGS += --copy-dex-files=false
      LOCAL_DEX_PREOPT := true
      LOCAL_STRIP_DEX :=
      my_built_dm := $(dir $(LOCAL_BUILT_MODULE))generated.dm
      my_installed_dm := $(patsubst %.apk,%,$(LOCAL_INSTALLED_MODULE)).dm
      my_copied_vdex := $(dir $(LOCAL_BUILT_MODULE))primary.vdex
      $(eval $(call copy-one-file,$(built_vdex),$(my_copied_vdex)))
      $(my_built_dm): PRIVATE_INPUT_VDEX := $(my_copied_vdex)
      $(my_built_dm): $(my_copied_vdex) $(ZIPTIME)
	$(hide) mkdir -p $(dir $@)
	$(hide) rm -f $@
	$(hide) zip -qD -j -X -9 $@ $(PRIVATE_INPUT_VDEX)
	$(ZIPTIME) $@
      $(eval $(call copy-one-file,$(my_built_dm),$(my_installed_dm)))
    endif

    # By default, emit debug info.
    my_dexpreopt_debug_info := true
    # If the global setting suppresses mini-debug-info, disable it.
    ifeq (false,$(WITH_DEXPREOPT_DEBUG_INFO))
      my_dexpreopt_debug_info := false
    endif

    # PRODUCT_SYSTEM_SERVER_DEBUG_INFO overrides WITH_DEXPREOPT_DEBUG_INFO.
    # PRODUCT_OTHER_JAVA_DEBUG_INFO overrides WITH_DEXPREOPT_DEBUG_INFO.
    ifneq (,$(filter $(PRODUCT_SYSTEM_SERVER_JARS),$(LOCAL_MODULE)))
      ifeq (true,$(PRODUCT_SYSTEM_SERVER_DEBUG_INFO))
        my_dexpreopt_debug_info := true
      else ifeq (false,$(PRODUCT_SYSTEM_SERVER_DEBUG_INFO))
        my_dexpreopt_debug_info := false
      endif
    else
      ifeq (true,$(PRODUCT_OTHER_JAVA_DEBUG_INFO))
        my_dexpreopt_debug_info := true
      else ifeq (false,$(PRODUCT_OTHER_JAVA_DEBUG_INFO))
        my_dexpreopt_debug_info := false
      endif
    endif

    # Never enable on eng.
    ifeq (eng,$(filter eng, $(TARGET_BUILD_VARIANT)))
      my_dexpreopt_debug_info := false
    endif

    # Add dex2oat flag for debug-info/no-debug-info.
    ifeq (true,$(my_dexpreopt_debug_info))
      LOCAL_DEX_PREOPT_FLAGS += --generate-mini-debug-info
    else ifeq (false,$(my_dexpreopt_debug_info))
      LOCAL_DEX_PREOPT_FLAGS += --no-generate-mini-debug-info
    endif

    # Set the compiler reason to 'prebuilt' to identify the oat files produced
    # during the build, as opposed to compiled on the device.
    LOCAL_DEX_PREOPT_FLAGS += --compilation-reason=prebuilt

    $(built_odex): PRIVATE_DEX_PREOPT_FLAGS := $(LOCAL_DEX_PREOPT_FLAGS)
    $(built_vdex): $(built_odex)
    $(built_art): $(built_odex)
  endif

  ifneq (true,$(my_generate_dm))
    # Add the installed_odex to the list of installed files for this module if we aren't generating a
    # dm file.
    ALL_MODULES.$(my_register_name).INSTALLED += $(installed_odex)
    ALL_MODULES.$(my_register_name).INSTALLED += $(installed_vdex)
    ALL_MODULES.$(my_register_name).INSTALLED += $(installed_art)

    ALL_MODULES.$(my_register_name).BUILT_INSTALLED += $(built_installed_odex)
    ALL_MODULES.$(my_register_name).BUILT_INSTALLED += $(built_installed_vdex)
    ALL_MODULES.$(my_register_name).BUILT_INSTALLED += $(built_installed_art)

    # Make sure to install the .odex and .vdex when you run "make <module_name>"
    $(my_all_targets): $(installed_odex) $(installed_vdex) $(installed_art)
  else
    ALL_MODULES.$(my_register_name).INSTALLED += $(my_installed_dm)
    ALL_MODULES.$(my_register_name).BUILT_INSTALLED += $(my_built_dm) $(my_installed_dm)

    # Make sure to install the .dm when you run "make <module_name>"
    $(my_all_targets): $(installed_dm)
  endif

  # Record dex-preopt config.
  DEXPREOPT.$(LOCAL_MODULE).DEX_PREOPT := $(LOCAL_DEX_PREOPT)
  DEXPREOPT.$(LOCAL_MODULE).MULTILIB := $(LOCAL_MULTILIB)
  DEXPREOPT.$(LOCAL_MODULE).DEX_PREOPT_FLAGS := $(LOCAL_DEX_PREOPT_FLAGS)
  DEXPREOPT.$(LOCAL_MODULE).PRIVILEGED_MODULE := $(LOCAL_PRIVILEGED_MODULE)
  DEXPREOPT.$(LOCAL_MODULE).VENDOR_MODULE := $(LOCAL_VENDOR_MODULE)
  DEXPREOPT.$(LOCAL_MODULE).TARGET_ARCH := $(LOCAL_MODULE_TARGET_ARCH)
  DEXPREOPT.$(LOCAL_MODULE).INSTALLED := $(installed_odex)
  DEXPREOPT.$(LOCAL_MODULE).INSTALLED_STRIPPED := $(LOCAL_INSTALLED_MODULE)
  DEXPREOPT.MODULES.$(LOCAL_MODULE_CLASS) := $(sort \
    $(DEXPREOPT.MODULES.$(LOCAL_MODULE_CLASS)) $(LOCAL_MODULE))
=======
  ifndef LOCAL_DEX_PREOPT_PROFILE
    $(call pretty-error,Must have specified class listing (LOCAL_DEX_PREOPT_PROFILE))
  endif
  ifeq (,$(dex_preopt_profile_src_file))
    $(call pretty-error, Internal error: dex_preopt_profile_src_file must be set)
  endif
endif

# If LOCAL_ENFORCE_USES_LIBRARIES is not set, default to true if either of LOCAL_USES_LIBRARIES or
# LOCAL_OPTIONAL_USES_LIBRARIES are specified.
ifeq (,$(LOCAL_ENFORCE_USES_LIBRARIES))
  # Will change the default to true unconditionally in the future.
  ifneq (,$(LOCAL_OPTIONAL_USES_LIBRARIES))
    LOCAL_ENFORCE_USES_LIBRARIES := true
  endif
  ifneq (,$(LOCAL_USES_LIBRARIES))
    LOCAL_ENFORCE_USES_LIBRARIES := true
  endif
endif

my_dexpreopt_archs :=

ifdef LOCAL_DEX_PREOPT
  ifeq ($(LOCAL_MODULE_CLASS),JAVA_LIBRARIES)
    my_module_multilib := $(LOCAL_MULTILIB)
    # If the module is not an SDK library and it's a system server jar, only preopt the primary arch.
    my_filtered_lib_name := $(patsubst %.impl,%,$(LOCAL_MODULE))
    ifeq (,$(filter $(JAVA_SDK_LIBRARIES),$(my_filtered_lib_name)))
      # For a Java library, by default we build odex for both 1st arch and 2nd arch.
      # But it can be overridden with "LOCAL_MULTILIB := first".
      ifneq (,$(filter $(PRODUCT_SYSTEM_SERVER_JARS),$(LOCAL_MODULE)))
        # For system server jars, we build for only "first".
        my_module_multilib := first
      endif
    endif

    # Only preopt primary arch for translated arch since there is only an image there.
    ifeq ($(TARGET_TRANSLATE_2ND_ARCH),true)
      my_module_multilib := first
    endif

    # #################################################
    # Odex for the 1st arch
    my_dexpreopt_archs += $(TARGET_ARCH)
    # Odex for the 2nd arch
    ifdef TARGET_2ND_ARCH
      ifneq ($(TARGET_TRANSLATE_2ND_ARCH),true)
        ifneq (first,$(my_module_multilib))
          my_dexpreopt_archs += $(TARGET_2ND_ARCH)
        endif  # my_module_multilib is not first.
      endif  # TARGET_TRANSLATE_2ND_ARCH not true
    endif  # TARGET_2ND_ARCH
    # #################################################
  else  # must be APPS
    # The preferred arch
    # Save the module multilib since setup_one_odex modifies it.
    my_2nd_arch_prefix := $(LOCAL_2ND_ARCH_VAR_PREFIX)
    my_dexpreopt_archs += $(TARGET_$(my_2nd_arch_prefix)ARCH)
    ifdef TARGET_2ND_ARCH
      ifeq ($(my_module_multilib),both)
        # The non-preferred arch
        my_2nd_arch_prefix := $(if $(LOCAL_2ND_ARCH_VAR_PREFIX),,$(TARGET_2ND_ARCH_VAR_PREFIX))
        my_dexpreopt_archs += $(TARGET_$(my_2nd_arch_prefix)ARCH)
      endif  # LOCAL_MULTILIB is both
    endif  # TARGET_2ND_ARCH
  endif  # LOCAL_MODULE_CLASS

  # Record dex-preopt config.
  DEXPREOPT.$(LOCAL_MODULE).DEX_PREOPT := $(LOCAL_DEX_PREOPT)
  DEXPREOPT.$(LOCAL_MODULE).MULTILIB := $(LOCAL_MULTILIB)
  DEXPREOPT.$(LOCAL_MODULE).DEX_PREOPT_FLAGS := $(LOCAL_DEX_PREOPT_FLAGS)
  DEXPREOPT.$(LOCAL_MODULE).PRIVILEGED_MODULE := $(LOCAL_PRIVILEGED_MODULE)
  DEXPREOPT.$(LOCAL_MODULE).VENDOR_MODULE := $(LOCAL_VENDOR_MODULE)
  DEXPREOPT.$(LOCAL_MODULE).TARGET_ARCH := $(LOCAL_MODULE_TARGET_ARCH)
  DEXPREOPT.$(LOCAL_MODULE).INSTALLED_STRIPPED := $(LOCAL_INSTALLED_MODULE)
  DEXPREOPT.MODULES.$(LOCAL_MODULE_CLASS) := $(sort \
    $(DEXPREOPT.MODULES.$(LOCAL_MODULE_CLASS)) $(LOCAL_MODULE))

  $(call json_start)

  $(call add_json_str,  Name,                          $(LOCAL_MODULE))
  $(call add_json_str,  DexLocation,                   $(patsubst $(PRODUCT_OUT)%,%,$(LOCAL_INSTALLED_MODULE)))
  $(call add_json_str,  BuildPath,                     $(LOCAL_BUILT_MODULE))
  $(call add_json_str,  DexPath,                       $$1)
  $(call add_json_str,  ExtrasOutputPath,              $$2)
  $(call add_json_bool, PreferCodeIntegrity,           $(filter true,$(LOCAL_PREFER_CODE_INTEGRITY)))
  $(call add_json_bool, Privileged,                    $(filter true,$(LOCAL_PRIVILEGED_MODULE)))
  $(call add_json_bool, UncompressedDex,               $(filter true,$(LOCAL_UNCOMPRESS_DEX)))
  $(call add_json_bool, HasApkLibraries,               $(LOCAL_APK_LIBRARIES))
  $(call add_json_list, PreoptFlags,                   $(LOCAL_DEX_PREOPT_FLAGS))
  $(call add_json_str,  ProfileClassListing,           $(if $(my_process_profile),$(LOCAL_DEX_PREOPT_PROFILE)))
  $(call add_json_bool, ProfileIsTextListing,          $(my_profile_is_text_listing))
  $(call add_json_bool, EnforceUsesLibraries,          $(LOCAL_ENFORCE_USES_LIBRARIES))
  $(call add_json_list, OptionalUsesLibraries,         $(LOCAL_OPTIONAL_USES_LIBRARIES))
  $(call add_json_list, UsesLibraries,                 $(LOCAL_USES_LIBRARIES))
  $(call add_json_map,  LibraryPaths)
  $(foreach lib,$(sort $(LOCAL_USES_LIBRARIES) $(LOCAL_OPTIONAL_USES_LIBRARIES) org.apache.http.legacy.impl android.hidl.base-V1.0-java android.hidl.manager-V1.0-java),\
    $(call add_json_str, $(lib), $(call intermediates-dir-for,JAVA_LIBRARIES,$(lib),,COMMON)/javalib.jar))
  $(call end_json_map)
  $(call add_json_list, Archs,                         $(my_dexpreopt_archs))
  $(call add_json_str,  DexPreoptImageLocation,        $(LOCAL_DEX_PREOPT_IMAGE_LOCATION))
  $(call add_json_bool, PreoptExtractedApk,            $(my_preopt_for_extracted_apk))
  $(call add_json_bool, NoCreateAppImage,              $(filter false,$(LOCAL_DEX_PREOPT_APP_IMAGE)))
  $(call add_json_bool, ForceCreateAppImage,           $(filter true,$(LOCAL_DEX_PREOPT_APP_IMAGE)))
  $(call add_json_bool, PresignedPrebuilt,             $(filter PRESIGNED,$(LOCAL_CERTIFICATE)))

  $(call add_json_str,  StripInputPath,                $$1)
  $(call add_json_str,  StripOutputPath,               $$2)

  $(call json_end)

  my_dexpreopt_config := $(intermediates)/dexpreopt.config
  my_dexpreopt_script := $(intermediates)/dexpreopt.sh
  my_strip_script := $(intermediates)/strip.sh
  my_dexpreopt_zip := $(intermediates)/dexpreopt.zip

  $(my_dexpreopt_config): PRIVATE_MODULE := $(LOCAL_MODULE)
  $(my_dexpreopt_config): PRIVATE_CONTENTS := $(json_contents)
  $(my_dexpreopt_config):
	@echo "$(PRIVATE_MODULE) dexpreopt.config"
	echo -e -n '$(subst $(newline),\n,$(subst ','\'',$(subst \,\\,$(PRIVATE_CONTENTS))))' > $@

  .KATI_RESTAT: $(my_dexpreopt_script) $(my_strip_script)
  $(my_dexpreopt_script): PRIVATE_MODULE := $(LOCAL_MODULE)
  $(my_dexpreopt_script): PRIVATE_GLOBAL_CONFIG := $(PRODUCT_OUT)/dexpreopt.config
  $(my_dexpreopt_script): PRIVATE_MODULE_CONFIG := $(my_dexpreopt_config)
  $(my_dexpreopt_script): PRIVATE_STRIP_SCRIPT := $(my_strip_script)
  $(my_dexpreopt_script): .KATI_IMPLICIT_OUTPUTS := $(my_strip_script)
  $(my_dexpreopt_script): $(DEXPREOPT_GEN)
  $(my_dexpreopt_script): $(my_dexpreopt_config) $(PRODUCT_OUT)/dexpreopt.config
	@echo "$(PRIVATE_MODULE) dexpreopt gen"
	$(DEXPREOPT_GEN) -global $(PRIVATE_GLOBAL_CONFIG) -module $(PRIVATE_MODULE_CONFIG) \
	-dexpreopt_script $@ -strip_script $(PRIVATE_STRIP_SCRIPT)

  my_dexpreopt_deps := $(my_dex_jar)
  my_dexpreopt_deps += $(if $(my_process_profile),$(LOCAL_DEX_PREOPT_PROFILE))
  my_dexpreopt_deps += \
    $(foreach lib,$(sort $(LOCAL_USES_LIBRARIES) $(LOCAL_OPTIONAL_USES_LIBRARIES) org.apache.http.legacy.impl android.hidl.base-V1.0-java android.hidl.manager-V1.0-java),\
      $(call intermediates-dir-for,JAVA_LIBRARIES,$(lib),,COMMON)/javalib.jar)
  my_dexpreopt_deps += $(LOCAL_DEX_PREOPT_IMAGE_LOCATION)
  # TODO: default boot images

  $(my_dexpreopt_zip): PRIVATE_MODULE := $(LOCAL_MODULE)
  $(my_dexpreopt_zip): $(my_dexpreopt_deps)
  $(my_dexpreopt_zip): | $(DEXPREOPT_GEN_DEPS)
  $(my_dexpreopt_zip): .KATI_DEPFILE := $(my_dexpreopt_zip).d
  $(my_dexpreopt_zip): PRIVATE_DEX := $(my_dex_jar)
  $(my_dexpreopt_zip): PRIVATE_SCRIPT := $(my_dexpreopt_script)
  $(my_dexpreopt_zip): $(my_dexpreopt_script)
	@echo "$(PRIVATE_MODULE) dexpreopt"
	bash $(PRIVATE_SCRIPT) $(PRIVATE_DEX) $@

  ifdef LOCAL_POST_INSTALL_CMD
    # Add a shell command separator
    LOCAL_POST_INSTALL_CMD += &&
  endif

  LOCAL_POST_INSTALL_CMD += \
    for i in $$(zipinfo -1 $(my_dexpreopt_zip)); \
      do mkdir -p $(PRODUCT_OUT)/$$(dirname $$i); \
    done && \
    ( unzip -qo -d $(PRODUCT_OUT) $(my_dexpreopt_zip) 2>&1 | grep -v "zipfile is empty"; exit $${PIPESTATUS[0]} ) || \
      ( code=$$?; if [ $$code -ne 0 -a $$code -ne 1 ]; then exit $$code; fi )

  $(LOCAL_INSTALLED_MODULE): PRIVATE_POST_INSTALL_CMD := $(LOCAL_POST_INSTALL_CMD)
  $(LOCAL_INSTALLED_MODULE): $(my_dexpreopt_zip)
>>>>>>> 83da2a07

  $(my_all_targets): $(my_dexpreopt_zip)

  my_dexpreopt_config :=
  my_dexpreopt_script :=
  my_strip_script :=
  my_dexpreopt_zip :=
endif # LOCAL_DEX_PREOPT<|MERGE_RESOLUTION|>--- conflicted
+++ resolved
@@ -3,11 +3,7 @@
 # Output variables: LOCAL_DEX_PREOPT, LOCAL_UNCOMPRESS_DEX, built_odex,
 #                   dexpreopt_boot_jar_module
 
-<<<<<<< HEAD
-ifeq (true,$(LOCAL_PREFER_INTEGRITY))
-=======
 ifeq (true,$(LOCAL_PREFER_CODE_INTEGRITY))
->>>>>>> 83da2a07
   LOCAL_UNCOMPRESS_DEX := true
 else
   LOCAL_UNCOMPRESS_DEX :=
@@ -29,27 +25,6 @@
 LOCAL_DEX_PREOPT := $(strip $(LOCAL_DEX_PREOPT))
 ifndef LOCAL_DEX_PREOPT # LOCAL_DEX_PREOPT undefined
   LOCAL_DEX_PREOPT := $(DEX_PREOPT_DEFAULT)
-<<<<<<< HEAD
-
-  ifeq ($(filter $(TARGET_OUT)/%,$(my_module_path)),) # Not installed to system.img.
-    # Default to nostripping for non system preopt (enables preopt).
-    # Don't strip in case the oat/vdex version in system ROM doesn't match the one in other
-    # partitions. It needs to be able to fall back to the APK for that case.
-    LOCAL_DEX_PREOPT := nostripping
-  endif
-
-  ifneq (,$(LOCAL_APK_LIBRARIES)) # LOCAL_APK_LIBRARIES not empty
-    LOCAL_DEX_PREOPT := nostripping
-  endif
-endif
-
-ifeq (nostripping,$(LOCAL_DEX_PREOPT))
-  LOCAL_DEX_PREOPT := true
-  LOCAL_STRIP_DEX :=
-else
-  LOCAL_STRIP_DEX := true
-=======
->>>>>>> 83da2a07
 endif
 
 ifeq (false,$(LOCAL_DEX_PREOPT))
@@ -97,41 +72,8 @@
   endif
 endif
 
-<<<<<<< HEAD
-ifeq ($(LOCAL_DEX_PREOPT),true)
-  # Don't strip with dexes we explicitly uncompress (dexopt will not store the dex code).
-  ifeq ($(LOCAL_UNCOMPRESS_DEX),true)
-    LOCAL_STRIP_DEX :=
-  endif  # LOCAL_UNCOMPRESS_DEX
-
-  # system_other isn't there for an OTA, so don't strip
-  # if module is on system, and odex is on system_other.
-  ifeq ($(BOARD_USES_SYSTEM_OTHER_ODEX),true)
-    ifneq ($(call install-on-system-other, $(my_module_path)),)
-      LOCAL_STRIP_DEX :=
-    endif  # install-on-system-other
-  endif  # BOARD_USES_SYSTEM_OTHER_ODEX
-
-  # We also don't strip if all dexs are uncompressed (dexopt will not store the dex code),
-  # but that requires to inspect the source file, which is too early at this point (as we
-  # don't know if the source file will actually be used).
-  # See dexpreopt-remove-classes.dex.
-endif  # LOCAL_DEX_PREOPT
-
-built_odex :=
-built_vdex :=
-built_art :=
-installed_odex :=
-installed_vdex :=
-installed_art :=
-built_installed_odex :=
-built_installed_vdex :=
-built_installed_art :=
-=======
->>>>>>> 83da2a07
 my_process_profile :=
 my_profile_is_text_listing :=
-my_generate_dm :=
 
 ifeq (false,$(WITH_DEX_PREOPT_GENERATE_PROFILE))
   LOCAL_DEX_PREOPT_GENERATE_PROFILE := false
@@ -145,11 +87,7 @@
 
   ifneq (,$(wildcard $(LOCAL_DEX_PREOPT_PROFILE)))
     my_process_profile := true
-<<<<<<< HEAD
-    my_profile_is_text_listing := false
-=======
     my_profile_is_text_listing :=
->>>>>>> 83da2a07
   endif
 else
   my_process_profile := $(LOCAL_DEX_PREOPT_GENERATE_PROFILE)
@@ -158,287 +96,6 @@
 endif
 
 ifeq (true,$(my_process_profile))
-<<<<<<< HEAD
-
-  ifeq (,$(LOCAL_DEX_PREOPT_APP_IMAGE))
-    LOCAL_DEX_PREOPT_APP_IMAGE := true
-  endif
-
-  ifndef LOCAL_DEX_PREOPT_PROFILE
-    $(call pretty-error,Must have specified class listing (LOCAL_DEX_PREOPT_PROFILE))
-  endif
-  ifeq (,$(dex_preopt_profile_src_file))
-    $(call pretty-error, Internal error: dex_preopt_profile_src_file must be set)
-  endif
-  my_built_profile := $(dir $(LOCAL_BUILT_MODULE))/profile.prof
-  my_dex_location := $(patsubst $(PRODUCT_OUT)%,%,$(LOCAL_INSTALLED_MODULE))
-  # Remove compressed APK extension.
-  my_dex_location := $(patsubst %.gz,%,$(my_dex_location))
-  $(my_built_profile): PRIVATE_BUILT_MODULE := $(dex_preopt_profile_src_file)
-  $(my_built_profile): PRIVATE_DEX_LOCATION := $(my_dex_location)
-  $(my_built_profile): PRIVATE_SOURCE_CLASSES := $(LOCAL_DEX_PREOPT_PROFILE)
-  $(my_built_profile): $(LOCAL_DEX_PREOPT_PROFILE)
-  $(my_built_profile): $(PROFMAN)
-  $(my_built_profile): $(dex_preopt_profile_src_file)
-  ifeq (true,$(my_profile_is_text_listing))
-    # The profile is a test listing of classes (used for framework jars).
-    # We need to generate the actual binary profile before being able to compile.
-    $(my_built_profile):
-	$(hide) mkdir -p $(dir $@)
-	ANDROID_LOG_TAGS="*:e" $(PROFMAN) \
-		--create-profile-from=$(PRIVATE_SOURCE_CLASSES) \
-		--apk=$(PRIVATE_BUILT_MODULE) \
-		--dex-location=$(PRIVATE_DEX_LOCATION) \
-		--reference-profile-file=$@
-  else
-    # The profile is binary profile (used for apps). Run it through profman to
-    # ensure the profile keys match the apk.
-    $(my_built_profile):
-	$(hide) mkdir -p $(dir $@)
-	touch $@
-	ANDROID_LOG_TAGS="*:i" $(PROFMAN) \
-	  --copy-and-update-profile-key \
-		--profile-file=$(PRIVATE_SOURCE_CLASSES) \
-		--apk=$(PRIVATE_BUILT_MODULE) \
-		--dex-location=$(PRIVATE_DEX_LOCATION) \
-		--reference-profile-file=$@ \
-	|| echo "Profile out of date for $(PRIVATE_BUILT_MODULE)"
-  endif
-
-  my_profile_is_text_listing :=
-  dex_preopt_profile_src_file :=
-
-  # Remove compressed APK extension.
-  my_installed_profile := $(patsubst %.gz,%,$(LOCAL_INSTALLED_MODULE)).prof
-
-  # my_installed_profile := $(LOCAL_INSTALLED_MODULE).prof
-  $(eval $(call copy-one-file,$(my_built_profile),$(my_installed_profile)))
-  build_installed_profile:=$(my_built_profile):$(my_installed_profile)
-else
-  build_installed_profile:=
-  my_installed_profile :=
-endif
-
-ifdef LOCAL_DEX_PREOPT
-
-  dexpreopt_boot_jar_module := $(filter $(DEXPREOPT_BOOT_JARS_MODULES),$(LOCAL_MODULE))
-
-  ifdef dexpreopt_boot_jar_module
-    # For libart, the boot jars' odex files are replaced by $(DEFAULT_DEX_PREOPT_INSTALLED_IMAGE).
-    # We use this installed_odex trick to get boot.art installed.
-    installed_odex := $(DEFAULT_DEX_PREOPT_INSTALLED_IMAGE)
-    # Append the odex for the 2nd arch if we have one.
-    installed_odex += $($(TARGET_2ND_ARCH_VAR_PREFIX)DEFAULT_DEX_PREOPT_INSTALLED_IMAGE)
-  else  # boot jar
-    ifeq ($(LOCAL_MODULE_CLASS),JAVA_LIBRARIES)
-
-      my_module_multilib := $(LOCAL_MULTILIB)
-      # If the module is not an SDK library and it's a system server jar, only preopt the primary arch.
-      my_filtered_lib_name := $(patsubst %.impl,%,$(LOCAL_MODULE))
-      ifeq (,$(filter $(JAVA_SDK_LIBRARIES),$(my_filtered_lib_name)))
-        # For a Java library, by default we build odex for both 1st arch and 2nd arch.
-        # But it can be overridden with "LOCAL_MULTILIB := first".
-        ifneq (,$(filter $(PRODUCT_SYSTEM_SERVER_JARS),$(LOCAL_MODULE)))
-          # For system server jars, we build for only "first".
-          my_module_multilib := first
-        endif
-      endif
-
-      # Only preopt primary arch for translated arch since there is only an image there.
-      ifeq ($(TARGET_TRANSLATE_2ND_ARCH),true)
-        my_module_multilib := first
-      endif
-
-      # #################################################
-      # Odex for the 1st arch
-      my_2nd_arch_prefix :=
-      include $(BUILD_SYSTEM)/setup_one_odex.mk
-      # #################################################
-      # Odex for the 2nd arch
-      ifdef TARGET_2ND_ARCH
-        ifneq ($(TARGET_TRANSLATE_2ND_ARCH),true)
-          ifneq (first,$(my_module_multilib))
-            my_2nd_arch_prefix := $(TARGET_2ND_ARCH_VAR_PREFIX)
-            include $(BUILD_SYSTEM)/setup_one_odex.mk
-          endif  # my_module_multilib is not first.
-        endif  # TARGET_TRANSLATE_2ND_ARCH not true
-      endif  # TARGET_2ND_ARCH
-      # #################################################
-    else  # must be APPS
-      # The preferred arch
-      my_2nd_arch_prefix := $(LOCAL_2ND_ARCH_VAR_PREFIX)
-      # Save the module multilib since setup_one_odex modifies it.
-      saved_my_module_multilib := $(my_module_multilib)
-      include $(BUILD_SYSTEM)/setup_one_odex.mk
-      my_module_multilib := $(saved_my_module_multilib)
-      ifdef TARGET_2ND_ARCH
-        ifeq ($(my_module_multilib),both)
-          # The non-preferred arch
-          my_2nd_arch_prefix := $(if $(LOCAL_2ND_ARCH_VAR_PREFIX),,$(TARGET_2ND_ARCH_VAR_PREFIX))
-          include $(BUILD_SYSTEM)/setup_one_odex.mk
-        endif  # LOCAL_MULTILIB is both
-      endif  # TARGET_2ND_ARCH
-    endif  # LOCAL_MODULE_CLASS
-  endif  # boot jar
-
-  built_odex := $(strip $(built_odex))
-  built_vdex := $(strip $(built_vdex))
-  built_art := $(strip $(built_art))
-  installed_odex := $(strip $(installed_odex))
-  installed_vdex := $(strip $(installed_vdex))
-  installed_art := $(strip $(installed_art))
-
-  ifdef built_odex
-    ifeq (true,$(my_process_profile))
-      $(built_odex): $(my_built_profile)
-      $(built_odex): PRIVATE_PROFILE_PREOPT_FLAGS := --profile-file=$(my_built_profile)
-    else
-      $(built_odex): PRIVATE_PROFILE_PREOPT_FLAGS :=
-    endif
-
-    ifndef LOCAL_DEX_PREOPT_FLAGS
-      LOCAL_DEX_PREOPT_FLAGS := $(DEXPREOPT.$(TARGET_PRODUCT).$(LOCAL_MODULE).CONFIG)
-      ifndef LOCAL_DEX_PREOPT_FLAGS
-        LOCAL_DEX_PREOPT_FLAGS := $(PRODUCT_DEX_PREOPT_DEFAULT_FLAGS)
-      endif
-    endif
-
-    my_system_server_compiler_filter := $(PRODUCT_SYSTEM_SERVER_COMPILER_FILTER)
-    ifeq (,$(my_system_server_compiler_filter))
-      my_system_server_compiler_filter := speed
-    endif
-
-    my_default_compiler_filter := $(PRODUCT_DEX_PREOPT_DEFAULT_COMPILER_FILTER)
-    ifeq (,$(my_default_compiler_filter))
-      # If no default compiler filter is specified, default to 'quicken' to save on storage.
-      my_default_compiler_filter := quicken
-    endif
-
-    ifeq (,$(filter --compiler-filter=%, $(LOCAL_DEX_PREOPT_FLAGS)))
-      ifneq (,$(filter $(PRODUCT_SYSTEM_SERVER_JARS),$(LOCAL_MODULE)))
-        # Jars of system server, use the product option if it is set, speed otherwise.
-        LOCAL_DEX_PREOPT_FLAGS += --compiler-filter=$(my_system_server_compiler_filter)
-      else
-        ifneq (,$(filter $(PRODUCT_DEXPREOPT_SPEED_APPS) $(PRODUCT_SYSTEM_SERVER_APPS),$(LOCAL_MODULE)))
-          # Apps loaded into system server, and apps the product default to being compiled with the
-          # 'speed' compiler filter.
-          LOCAL_DEX_PREOPT_FLAGS += --compiler-filter=speed
-        else
-          ifeq (true,$(my_process_profile))
-            # For non system server jars, use speed-profile when we have a profile.
-            LOCAL_DEX_PREOPT_FLAGS += --compiler-filter=speed-profile
-          else
-            LOCAL_DEX_PREOPT_FLAGS += --compiler-filter=$(my_default_compiler_filter)
-          endif
-        endif
-      endif
-    endif
-
-    my_generate_dm := $(PRODUCT_DEX_PREOPT_GENERATE_DM_FILES)
-    ifeq (,$(filter $(LOCAL_DEX_PREOPT_FLAGS),--compiler-filter=verify))
-      # Generating DM files only makes sense for verify, avoid doing for non verify compiler filter APKs.
-      my_generate_dm := false
-    endif
-
-    # No reason to use a dm file if the dex is already uncompressed.
-    ifeq ($(LOCAL_UNCOMPRESS_DEX),true)
-      my_generate_dm := false
-    endif
-
-    ifeq (true,$(my_generate_dm))
-      LOCAL_DEX_PREOPT_FLAGS += --copy-dex-files=false
-      LOCAL_DEX_PREOPT := true
-      LOCAL_STRIP_DEX :=
-      my_built_dm := $(dir $(LOCAL_BUILT_MODULE))generated.dm
-      my_installed_dm := $(patsubst %.apk,%,$(LOCAL_INSTALLED_MODULE)).dm
-      my_copied_vdex := $(dir $(LOCAL_BUILT_MODULE))primary.vdex
-      $(eval $(call copy-one-file,$(built_vdex),$(my_copied_vdex)))
-      $(my_built_dm): PRIVATE_INPUT_VDEX := $(my_copied_vdex)
-      $(my_built_dm): $(my_copied_vdex) $(ZIPTIME)
-	$(hide) mkdir -p $(dir $@)
-	$(hide) rm -f $@
-	$(hide) zip -qD -j -X -9 $@ $(PRIVATE_INPUT_VDEX)
-	$(ZIPTIME) $@
-      $(eval $(call copy-one-file,$(my_built_dm),$(my_installed_dm)))
-    endif
-
-    # By default, emit debug info.
-    my_dexpreopt_debug_info := true
-    # If the global setting suppresses mini-debug-info, disable it.
-    ifeq (false,$(WITH_DEXPREOPT_DEBUG_INFO))
-      my_dexpreopt_debug_info := false
-    endif
-
-    # PRODUCT_SYSTEM_SERVER_DEBUG_INFO overrides WITH_DEXPREOPT_DEBUG_INFO.
-    # PRODUCT_OTHER_JAVA_DEBUG_INFO overrides WITH_DEXPREOPT_DEBUG_INFO.
-    ifneq (,$(filter $(PRODUCT_SYSTEM_SERVER_JARS),$(LOCAL_MODULE)))
-      ifeq (true,$(PRODUCT_SYSTEM_SERVER_DEBUG_INFO))
-        my_dexpreopt_debug_info := true
-      else ifeq (false,$(PRODUCT_SYSTEM_SERVER_DEBUG_INFO))
-        my_dexpreopt_debug_info := false
-      endif
-    else
-      ifeq (true,$(PRODUCT_OTHER_JAVA_DEBUG_INFO))
-        my_dexpreopt_debug_info := true
-      else ifeq (false,$(PRODUCT_OTHER_JAVA_DEBUG_INFO))
-        my_dexpreopt_debug_info := false
-      endif
-    endif
-
-    # Never enable on eng.
-    ifeq (eng,$(filter eng, $(TARGET_BUILD_VARIANT)))
-      my_dexpreopt_debug_info := false
-    endif
-
-    # Add dex2oat flag for debug-info/no-debug-info.
-    ifeq (true,$(my_dexpreopt_debug_info))
-      LOCAL_DEX_PREOPT_FLAGS += --generate-mini-debug-info
-    else ifeq (false,$(my_dexpreopt_debug_info))
-      LOCAL_DEX_PREOPT_FLAGS += --no-generate-mini-debug-info
-    endif
-
-    # Set the compiler reason to 'prebuilt' to identify the oat files produced
-    # during the build, as opposed to compiled on the device.
-    LOCAL_DEX_PREOPT_FLAGS += --compilation-reason=prebuilt
-
-    $(built_odex): PRIVATE_DEX_PREOPT_FLAGS := $(LOCAL_DEX_PREOPT_FLAGS)
-    $(built_vdex): $(built_odex)
-    $(built_art): $(built_odex)
-  endif
-
-  ifneq (true,$(my_generate_dm))
-    # Add the installed_odex to the list of installed files for this module if we aren't generating a
-    # dm file.
-    ALL_MODULES.$(my_register_name).INSTALLED += $(installed_odex)
-    ALL_MODULES.$(my_register_name).INSTALLED += $(installed_vdex)
-    ALL_MODULES.$(my_register_name).INSTALLED += $(installed_art)
-
-    ALL_MODULES.$(my_register_name).BUILT_INSTALLED += $(built_installed_odex)
-    ALL_MODULES.$(my_register_name).BUILT_INSTALLED += $(built_installed_vdex)
-    ALL_MODULES.$(my_register_name).BUILT_INSTALLED += $(built_installed_art)
-
-    # Make sure to install the .odex and .vdex when you run "make <module_name>"
-    $(my_all_targets): $(installed_odex) $(installed_vdex) $(installed_art)
-  else
-    ALL_MODULES.$(my_register_name).INSTALLED += $(my_installed_dm)
-    ALL_MODULES.$(my_register_name).BUILT_INSTALLED += $(my_built_dm) $(my_installed_dm)
-
-    # Make sure to install the .dm when you run "make <module_name>"
-    $(my_all_targets): $(installed_dm)
-  endif
-
-  # Record dex-preopt config.
-  DEXPREOPT.$(LOCAL_MODULE).DEX_PREOPT := $(LOCAL_DEX_PREOPT)
-  DEXPREOPT.$(LOCAL_MODULE).MULTILIB := $(LOCAL_MULTILIB)
-  DEXPREOPT.$(LOCAL_MODULE).DEX_PREOPT_FLAGS := $(LOCAL_DEX_PREOPT_FLAGS)
-  DEXPREOPT.$(LOCAL_MODULE).PRIVILEGED_MODULE := $(LOCAL_PRIVILEGED_MODULE)
-  DEXPREOPT.$(LOCAL_MODULE).VENDOR_MODULE := $(LOCAL_VENDOR_MODULE)
-  DEXPREOPT.$(LOCAL_MODULE).TARGET_ARCH := $(LOCAL_MODULE_TARGET_ARCH)
-  DEXPREOPT.$(LOCAL_MODULE).INSTALLED := $(installed_odex)
-  DEXPREOPT.$(LOCAL_MODULE).INSTALLED_STRIPPED := $(LOCAL_INSTALLED_MODULE)
-  DEXPREOPT.MODULES.$(LOCAL_MODULE_CLASS) := $(sort \
-    $(DEXPREOPT.MODULES.$(LOCAL_MODULE_CLASS)) $(LOCAL_MODULE))
-=======
   ifndef LOCAL_DEX_PREOPT_PROFILE
     $(call pretty-error,Must have specified class listing (LOCAL_DEX_PREOPT_PROFILE))
   endif
@@ -605,7 +262,6 @@
 
   $(LOCAL_INSTALLED_MODULE): PRIVATE_POST_INSTALL_CMD := $(LOCAL_POST_INSTALL_CMD)
   $(LOCAL_INSTALLED_MODULE): $(my_dexpreopt_zip)
->>>>>>> 83da2a07
 
   $(my_all_targets): $(my_dexpreopt_zip)
 
